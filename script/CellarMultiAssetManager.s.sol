--- conflicted
+++ resolved
@@ -10,11 +10,7 @@
 import { IUniswapV3Router } from "src/interfaces/external/IUniswapV3Router.sol";
 import { Denominations } from "@chainlink/contracts/src/v0.8/Denominations.sol";
 import { ERC20 } from "@openzeppelin/contracts/token/ERC20/ERC20.sol";
-<<<<<<< HEAD
-import { CellarRouter } from "src/CellarRouter.sol";
-=======
 import { ERC20Adaptor } from "src/modules/adaptors/ERC20Adaptor.sol";
->>>>>>> 95c6d2b6
 
 contract CellarMultiAssetManagerScript is Script {
     address private uniswapV2Router = 0x7a250d5630B4cF539739dF2C5dAcb4c659F2488D;
@@ -30,15 +26,12 @@
     PriceRouter private priceRouter;
     SwapRouter private swapRouter;
     Registry private registry;
-<<<<<<< HEAD
-=======
 
     ERC20Adaptor private erc20Adaptor;
 
     uint256 private usdcPosition;
     uint256 private wethPosition;
     uint256 private wbtcPosition;
->>>>>>> 95c6d2b6
 
     function run() external {
         vm.startBroadcast();
@@ -76,33 +69,12 @@
             registry,
             USDC,
             positions,
-<<<<<<< HEAD
-            positionTypes,
-            address(USDC),
-            Cellar.WithdrawType.PROPORTIONAL,
-            "ETH-BTC Trend",
-            "ETHBTCTrend",
-            strategist
-        );
-
-        new Cellar(
-            registry,
-            USDC,
-            positions,
-            positionTypes,
-            address(USDC),
-            Cellar.WithdrawType.PROPORTIONAL,
-            "ETH-BTC Momentum",
-            "ETHBTCMom",
-            strategist
-=======
             positionConfigs,
             "Multiposition Cellar LP Token",
             "multiposition-CLR",
             mockGravityBridge,
             type(uint128).max,
             type(uint128).max
->>>>>>> 95c6d2b6
         );
     }
 }