// SPDX-License-Identifier: Apache-2.0
pragma solidity 0.8.15;

import { ERC4626, ERC20 } from "./ERC4626.sol";
import { Multicall } from "./Multicall.sol";
import { Ownable } from "@openzeppelin/contracts/access/Ownable.sol";
import { SafeTransferLib } from "@solmate/utils/SafeTransferLib.sol";
<<<<<<< HEAD
=======
import { SafeCast } from "@openzeppelin/contracts/utils/math/SafeCast.sol";
>>>>>>> 7a68af2b
import { Registry, SwapRouter, PriceRouter } from "../Registry.sol";
import { IGravity } from "../interfaces/IGravity.sol";
import { AddressArray } from "src/utils/AddressArray.sol";
import { Math } from "../utils/Math.sol";

import "../Errors.sol";

contract Cellar is ERC4626, Ownable, Multicall {
    using AddressArray for address[];
    using SafeTransferLib for ERC20;
    using SafeCast for uint256;
    using SafeCast for int256;
    using Math for uint256;

    // ========================================= MULTI-POSITION CONFIG =========================================

    /**
     * @notice Emitted when a position is added.
     * @param position address of position that was added
     * @param index index that position was added at
     */
    event PositionAdded(address indexed position, uint256 index);

    /**
     * @notice Emitted when a position is removed.
     * @param position address of position that was removed
     * @param index index that position was removed from
     */
    event PositionRemoved(address indexed position, uint256 index);

    /**
     * @notice Emitted when a position is replaced.
     * @param oldPosition address of position at index before being replaced
     * @param newPosition address of position at index after being replaced
     * @param index index of position replaced
     */
    event PositionReplaced(address indexed oldPosition, address indexed newPosition, uint256 index);

    /**
     * @notice Emitted when the positions at two indexes are swapped.
     * @param newPosition1 address of position (previously at index2) that replaced index1.
     * @param newPosition2 address of position (previously at index1) that replaced index2.
     * @param index1 index of first position involved in the swap
     * @param index2 index of second position involved in the swap.
     */
    event PositionSwapped(address indexed newPosition1, address indexed newPosition2, uint256 index1, uint256 index2);

    enum PositionType {
        ERC20,
        ERC4626,
        Cellar
    }

    // TODO: pack struct
    struct PositionData {
<<<<<<< HEAD
        uint256 balance;
        uint256 storedUnrealizedGains;
=======
        PositionType positionType;
        int256 highWatermark;
>>>>>>> 7a68af2b
    }

    address[] public positions;

    mapping(address => bool) public isPositionUsed;

    mapping(address => PositionData) public getPositionData;

    function getPositions() external view returns (address[] memory) {
        return positions;
    }

    function addPosition(uint256 index, address position) external onlyOwner whenNotShutdown {
        if (!isTrusted[position]) revert USR_UntrustedPosition(position);

        // Check if position is already being used.
        if (isPositionUsed[position]) revert USR_PositionAlreadyUsed(position);

        // Add new position at a specified index.
        positions.add(index, position);
        isPositionUsed[position] = true;

        emit PositionAdded(position, index);
    }

    /**
     * @dev If you know you are going to add a position to the end of the array, this is more
     *      efficient then `addPosition`.
     */
    function pushPosition(address position) external onlyOwner whenNotShutdown {
        if (!isTrusted[position]) revert USR_UntrustedPosition(position);

        // Check if position is already being used.
        if (isPositionUsed[position]) revert USR_PositionAlreadyUsed(position);

        // Add new position to the end of the positions.
        positions.push(position);
        isPositionUsed[position] = true;

        emit PositionAdded(position, positions.length - 1);
    }

    function removePosition(uint256 index) external onlyOwner {
        // Get position being removed.
        address position = positions[index];

        // Only remove position if it is empty.
        uint256 positionBalance = ERC4626(position).balanceOf(address(this));
        if (positionBalance > 0) revert USR_PositionNotEmpty(position, positionBalance);

        // Remove position at the given index.
        positions.remove(index);
        isPositionUsed[position] = false;

        emit PositionRemoved(position, index);
    }

    /**
     * @dev If you know you are going to remove a position from the end of the array, this is more
     *      efficient then `removePosition`.
     */
    function popPosition() external onlyOwner {
        // Get the index of the last position and last position itself.
        uint256 index = positions.length - 1;
        address position = positions[index];

        // Only remove position if it is empty.
        uint256 positionBalance = ERC4626(position).balanceOf(address(this));
        if (positionBalance > 0) revert USR_PositionNotEmpty(position, positionBalance);

        // Remove last position.
        positions.pop();
        isPositionUsed[position] = false;

        emit PositionRemoved(position, index);
    }

    function replacePosition(address newPosition, uint256 index) external onlyOwner whenNotShutdown {
        // Store the old position before its replaced.
        address oldPosition = positions[index];

        // Only remove position if it is empty.
        uint256 positionBalance = ERC4626(oldPosition).balanceOf(address(this));
        if (positionBalance > 0) revert USR_PositionNotEmpty(oldPosition, positionBalance);

        // Replace old position with new position.
        positions[index] = newPosition;
        isPositionUsed[oldPosition] = false;
        isPositionUsed[newPosition] = true;

        emit PositionReplaced(oldPosition, newPosition, index);
    }

    function swapPositions(uint256 index1, uint256 index2) external onlyOwner {
        // Get the new positions that will be at each index.
        address newPosition1 = positions[index2];
        address newPosition2 = positions[index1];

        // Swap positions.
        (positions[index1], positions[index2]) = (newPosition1, newPosition2);

        emit PositionSwapped(newPosition1, newPosition2, index1, index2);
    }

    // ============================================ TRUST CONFIG ============================================

    /**
     * @notice Emitted when trust for a position is changed.
     * @param position address of position that trust was changed for
     * @param isTrusted whether the position is trusted
     */
    event TrustChanged(address indexed position, bool isTrusted);

    mapping(address => bool) public isTrusted;

    function trustPosition(address position) external onlyOwner {
        // Trust position.
        isTrusted[position] = true;

        // Set max approval to deposit into position if it is ERC4626.
        ERC4626(position).asset().safeApprove(position, type(uint256).max);

        emit TrustChanged(position, true);
    }

    function distrustPosition(address position) external onlyOwner {
        // Distrust position.
        isTrusted[position] = false;

        // Remove position from the list of positions if it is present.
        positions.remove(position);

        // Remove approval for position.
        ERC4626(position).asset().safeApprove(position, 0);

        // NOTE: After position has been removed, SP should be notified on the UI that the position
        // can no longer be used and to exit the position or rebalance its assets into another
        // position ASAP.
        emit TrustChanged(position, false);
    }

    // ============================================ ACCRUAL STORAGE ============================================

    /**
     * @notice Timestamp of when the last accrual occurred.
     */
    uint64 public lastAccrual;

    // =============================================== FEES CONFIG ===============================================

    /**
     * @notice Emitted when platform fees is changed.
     * @param oldPlatformFee value platform fee was changed from
     * @param newPlatformFee value platform fee was changed to
     */
    event PlatformFeeChanged(uint64 oldPlatformFee, uint64 newPlatformFee);

    /**
     * @notice Emitted when performance fees is changed.
     * @param oldPerformanceFee value performance fee was changed from
     * @param newPerformanceFee value performance fee was changed to
     */
    event PerformanceFeeChanged(uint64 oldPerformanceFee, uint64 newPerformanceFee);

    /**
     * @notice Emitted when fees distributor is changed.
     * @param oldFeesDistributor address of fee distributor was changed from
     * @param newFeesDistributor address of fee distributor was changed to
     */
    event FeesDistributorChanged(bytes32 oldFeesDistributor, bytes32 newFeesDistributor);

    /**
     *  @notice The percentage of yield accrued as performance fees.
     *  @dev This should be a value out of 1e18 (ie. 1e18 represents 100%, 0 represents 0%).
     */
    uint64 public platformFee = 0.01e18; // 1%

    /**
     * @notice The percentage of total assets accrued as platform fees over a year.
     * @dev This should be a value out of 1e18 (ie. 1e18 represents 100%, 0 represents 0%).
     */
    uint64 public performanceFee = 0.1e18; // 10%

    /**
     * @notice Cosmos address of module that distributes fees, specified as a hex value.
     * @dev The Gravity contract expects a 32-byte value formatted in a specific way.
     */
    bytes32 public feesDistributor = hex"000000000000000000000000b813554b423266bbd4c16c32fa383394868c1f55";

    /**
     * @notice Set the percentage of platform fees accrued over a year.
     * @param newPlatformFee value out of 1e18 that represents new platform fee percentage
     */
    function setPlatformFee(uint64 newPlatformFee) external onlyOwner {
        emit PlatformFeeChanged(platformFee, newPlatformFee);

        platformFee = newPlatformFee;
    }

    /**
     * @notice Set the percentage of performance fees accrued from yield.
     * @param newPerformanceFee value out of 1e18 that represents new performance fee percentage
     */
    function setPerformanceFee(uint64 newPerformanceFee) external onlyOwner {
        emit PerformanceFeeChanged(performanceFee, newPerformanceFee);

        performanceFee = newPerformanceFee;
    }

    /**
     * @notice Set the address of the fee distributor on the Sommelier chain.
     * @dev IMPORTANT: Ensure that the address is formatted in the specific way that the Gravity contract
     *      expects it to be.
     * @param newFeesDistributor formatted address of the new fee distributor module
     */
    function setFeesDistributor(bytes32 newFeesDistributor) external onlyOwner {
        emit FeesDistributorChanged(feesDistributor, newFeesDistributor);

        feesDistributor = newFeesDistributor;
    }

    // ============================================= LIMITS CONFIG =============================================

    /**
     * @notice Emitted when the liquidity limit is changed.
     * @param oldLimit amount the limit was changed from
     * @param newLimit amount the limit was changed to
     */
    event LiquidityLimitChanged(uint256 oldLimit, uint256 newLimit);

    /**
     * @notice Emitted when the deposit limit is changed.
     * @param oldLimit amount the limit was changed from
     * @param newLimit amount the limit was changed to
     */
    event DepositLimitChanged(uint256 oldLimit, uint256 newLimit);

    /**
     * @notice Maximum amount of assets that can be managed by the cellar. Denominated in the same decimals
     *         as the current asset.
     * @dev Set to `type(uint256).max` to have no limit.
     */
    uint256 public liquidityLimit = type(uint256).max;

    /**
     * @notice Maximum amount of assets per wallet. Denominated in the same decimals as the current asset.
     * @dev Set to `type(uint256).max` to have no limit.
     */
    uint256 public depositLimit = type(uint256).max;

    /**
     * @notice Set the maximum liquidity that cellar can manage. Uses the same decimals as the current asset.
     * @param newLimit amount of assets to set as the new limit
     */
    function setLiquidityLimit(uint256 newLimit) external onlyOwner {
        emit LiquidityLimitChanged(liquidityLimit, newLimit);

        liquidityLimit = newLimit;
    }

    /**
     * @notice Set the per-wallet deposit limit. Uses the same decimals as the current asset.
     * @param newLimit amount of assets to set as the new limit
     */
    function setDepositLimit(uint256 newLimit) external onlyOwner {
        emit DepositLimitChanged(depositLimit, newLimit);

        depositLimit = newLimit;
    }

    // =========================================== EMERGENCY LOGIC ===========================================

    /**
     * @notice Emitted when cellar emergency state is changed.
     * @param isShutdown whether the cellar is shutdown
     */
    event ShutdownChanged(bool isShutdown);

    /**
     * @notice Whether or not the contract is shutdown in case of an emergency.
     */
    bool public isShutdown;

    /**
     * @notice Prevent a function from being called during a shutdown.
     */
    modifier whenNotShutdown() {
        if (isShutdown) revert STATE_ContractShutdown();

        _;
    }

    /**
     * @notice Shutdown the cellar. Used in an emergency or if the cellar has been deprecated.
     * @dev In the case where
     */
    function initiateShutdown() public whenNotShutdown onlyOwner {
        isShutdown = true;

        emit ShutdownChanged(true);
    }

    /**
     * @notice Restart the cellar.
     */
    function liftShutdown() public onlyOwner {
        isShutdown = false;

        emit ShutdownChanged(false);
    }

    // =========================================== CONSTRUCTOR ===========================================

    // TODO: since registry address should never change, consider hardcoding the address once
    //       registry is finalized and making this a constant
    Registry public immutable registry;

    /**
     * @dev Owner should be set to the Gravity Bridge, which relays instructions from the Steward
     *      module to the cellars.
     *      https://github.com/PeggyJV/steward
     *      https://github.com/cosmos/gravity-bridge/blob/main/solidity/contracts/Gravity.sol
     * @param _asset address of underlying token used for the for accounting, depositing, and withdrawing
     * @param _name name of this cellar's share token
     * @param _name symbol of this cellar's share token
     */
    constructor(
        Registry _registry,
        ERC20 _asset,
        address[] memory _positions,
        string memory _name,
        string memory _symbol
    ) ERC4626(_asset, _name, _symbol, 18) Ownable() {
        registry = _registry;
        positions = _positions;

        for (uint256 i; i < _positions.length; i++) {
            address position = _positions[i];

<<<<<<< HEAD
=======
            if (isPositionUsed[position]) revert USR_PositionAlreadyUsed(position);

>>>>>>> 7a68af2b
            isTrusted[position] = true;
            isPositionUsed[position] = true;

            ERC4626(position).asset().safeApprove(position, type(uint256).max);
        }
<<<<<<< HEAD
=======

        // Initialize last accrual timestamp to time that cellar was created, otherwise the first
        // `accrue` will take platform fees from 1970 to the time it is called.
        lastAccrual = uint64(block.timestamp);
>>>>>>> 7a68af2b

        // Transfer ownership to the Gravity Bridge.
        transferOwnership(address(_registry.gravityBridge()));
    }

    // =========================================== CORE LOGIC ===========================================

    function beforeDeposit(
        uint256 assets,
        uint256,
        address receiver
    ) internal view override whenNotShutdown {
        uint256 maxAssets = maxDeposit(receiver);
        if (assets > maxAssets) revert USR_DepositRestricted(assets, maxAssets);
    }

    // TODO: move to ICellar once done
    event WithdrawFromPositions(
        address indexed caller,
        address indexed receiver,
        address indexed owner,
        ERC20[] receivedAssets,
        uint256[] amountsOut,
        uint256 shares
    );

    event PulledFromPosition(address indexed position, uint256 amount);

    function withdrawFromPositions(
        uint256 assets,
        address receiver,
        address owner
    )
        external
        returns (
            uint256 shares,
            ERC20[] memory receivedAssets,
            uint256[] memory amountsOut
        )
    {
        // Only withdraw if not enough assets in the holding pool.
<<<<<<< HEAD
        if (totalHoldings() > assets) {
=======
        if (totalHoldings() >= assets) {
>>>>>>> 7a68af2b
            receivedAssets = new ERC20[](1);
            amountsOut = new uint256[](1);

            receivedAssets[0] = asset;
            amountsOut[0] = assets;

            shares = withdraw(assets, receiver, owner);
        } else {
<<<<<<< HEAD
=======
            // Would be more efficient to store `totalHoldings` to avoid calling twice, but will
            // cause stack errors.
            assets -= totalHoldings();

>>>>>>> 7a68af2b
            // Get data efficiently.
            (
                uint256 _totalAssets,
                ,
                ERC4626[] memory _positions,
                ERC20[] memory positionAssets,
                uint256[] memory positionBalances
            ) = _getData();

            // Get the amount of share needed to redeem.
            shares = _previewWithdraw(assets, _totalAssets);

            if (msg.sender != owner) {
                uint256 allowed = allowance[owner][msg.sender]; // Saves gas for limited approvals.

                if (allowed != type(uint256).max) allowance[owner][msg.sender] = allowed - shares;
            }
<<<<<<< HEAD

            _burn(owner, shares);

            (uint256[] memory amountsReceived, uint256 numOfReceivedAssets) = _pullFromPositions(
                assets,
                _positions,
                positionAssets,
                positionBalances
            );

            receivedAssets = new ERC20[](numOfReceivedAssets);
            amountsOut = new uint256[](numOfReceivedAssets);

            uint256 j;
            for (uint256 i; i < amountsReceived.length; i++) {
                uint256 amountOut = amountsReceived[i];

                if (amountOut == 0) continue;

                ERC20 positionAsset = positionAssets[i];
                receivedAssets[j] = positionAsset;
                amountsOut[j] = amountOut;
                j++;

                // Transfer withdrawn assets to the receiver.
                positionAsset.safeTransfer(receiver, amountOut);
            }

            emit WithdrawFromPositions(msg.sender, receiver, owner, receivedAssets, amountsOut, shares);
        }
    }

    function _pullFromPositions(
        uint256 assets,
        ERC4626[] memory _positions,
        ERC20[] memory positionAssets,
        uint256[] memory positionBalances
    ) internal returns (uint256[] memory amountsReceived, uint256 numOfReceivedAssets) {
        amountsReceived = new uint256[](_positions.length);

        // Get the price router.
        PriceRouter priceRouter = registry.priceRouter();

        for (uint256 i; ; i++) {
            // Move on to next position if this one is empty.
            if (positionBalances[i] == 0) continue;

            uint256 onePositionAsset = 10**positionAssets[i].decimals();
            uint256 positionAssetToAssetExchangeRate = priceRouter.getExchangeRate(positionAssets[i], asset);

            // Denominate position balance in cellar's asset.
            uint256 totalPositionBalanceInAssets = positionBalances[i].mulDivDown(
                positionAssetToAssetExchangeRate,
                onePositionAsset
            );

            // We want to pull as much as we can from this position, but no more than needed.
            uint256 amount;
            (amount, assets) = totalPositionBalanceInAssets > assets
                ? (assets.mulDivDown(onePositionAsset, positionAssetToAssetExchangeRate), 0)
                : (positionBalances[i], assets - totalPositionBalanceInAssets);

            // Return the amount that will be received and increment number of received assets.
            amountsReceived[i] = amount;
            numOfReceivedAssets++;

            // Update position balance.
            _subtractFromPositionBalance(getPositionData[address(_positions[i])], amount);

            // Withdraw from position.
            _positions[i].withdraw(amount, address(this), address(this));

            emit PulledFromPosition(address(_positions[i]), amount);

=======

            _burn(owner, shares);

            (uint256[] memory amountsReceived, uint256 numOfReceivedAssets) = _pullFromPositions(
                assets,
                _positions,
                positionAssets,
                positionBalances
            );

            receivedAssets = new ERC20[](numOfReceivedAssets);
            amountsOut = new uint256[](numOfReceivedAssets);

            uint256 j;
            for (uint256 i; i < amountsReceived.length; i++) {
                if (amountsReceived[i] == 0) continue;

                ERC20 positionAsset = positionAssets[i];
                receivedAssets[j] = positionAsset;
                amountsOut[j] = amountsReceived[i];
                j++;

                // Transfer withdrawn assets to the receiver.
                positionAsset.safeTransfer(receiver, amountsReceived[i]);
            }

            emit WithdrawFromPositions(msg.sender, receiver, owner, receivedAssets, amountsOut, shares);
        }
    }

    function _pullFromPositions(
        uint256 assets,
        ERC4626[] memory _positions,
        ERC20[] memory positionAssets,
        uint256[] memory positionBalances
    ) internal returns (uint256[] memory amountsReceived, uint256 numOfReceivedAssets) {
        amountsReceived = new uint256[](_positions.length);

        // Get the price router.
        PriceRouter priceRouter = registry.priceRouter();

        for (uint256 i; ; i++) {
            // Move on to next position if this one is empty.
            if (positionBalances[i] == 0) continue;

            uint256 onePositionAsset = 10**positionAssets[i].decimals();
            uint256 positionAssetToAssetExchangeRate = priceRouter.getExchangeRate(positionAssets[i], asset);

            // Denominate position balance in cellar's asset.
            uint256 totalPositionBalanceInAssets = positionBalances[i].mulDivDown(
                positionAssetToAssetExchangeRate,
                onePositionAsset
            );

            // We want to pull as much as we can from this position, but no more than needed.
            uint256 amount;
            (amount, assets) = totalPositionBalanceInAssets > assets
                ? (assets.mulDivDown(onePositionAsset, positionAssetToAssetExchangeRate), 0)
                : (positionBalances[i], assets - totalPositionBalanceInAssets);

            // Return the amount that will be received and increment number of received assets.
            amountsReceived[i] = amount;
            numOfReceivedAssets++;

            // Update position balance.
            getPositionData[address(_positions[i])].highWatermark -= amount.toInt256();

            // Withdraw from position.
            _positions[i].withdraw(amount, address(this), address(this));

            emit PulledFromPosition(address(_positions[i]), amount);

>>>>>>> 7a68af2b
            // Stop if no more assets to withdraw.
            if (assets == 0) break;
        }
    }

    // ========================================= ACCOUNTING LOGIC =========================================

    /**
     * @notice The total amount of assets in the cellar.
     * @dev Excludes locked yield that hasn't been distributed.
     */
    function totalAssets() public view override returns (uint256 assets) {
        uint256 numOfPositions = positions.length;
        ERC20[] memory positionAssets = new ERC20[](numOfPositions);
        uint256[] memory balances = new uint256[](numOfPositions);
<<<<<<< HEAD

        for (uint256 i; i < numOfPositions; i++) {
            ERC4626 position = ERC4626(positions[i]);

=======

        for (uint256 i; i < numOfPositions; i++) {
            ERC4626 position = ERC4626(positions[i]);

>>>>>>> 7a68af2b
            positionAssets[i] = position.asset();
            balances[i] = position.maxWithdraw(address(this));
        }

        assets = registry.priceRouter().getValues(positionAssets, balances, asset) + totalHoldings();
    }

    /**
     * @notice The total amount of assets in holding position.
     */
    function totalHoldings() public view returns (uint256) {
        return asset.balanceOf(address(this));
    }

    /**
     * @notice The amount of assets that the cellar would exchange for the amount of shares provided.
     * @param shares amount of shares to convert
     * @return assets the shares can be exchanged for
     */
    function convertToAssets(uint256 shares) public view override returns (uint256 assets) {
        assets = _convertToAssets(shares, totalAssets());
    }

    /**
     * @notice The amount of shares that the cellar would exchange for the amount of assets provided.
     * @param assets amount of assets to convert
     * @return shares the assets can be exchanged for
     */
    function convertToShares(uint256 assets) public view override returns (uint256 shares) {
        shares = _convertToShares(assets, totalAssets());
    }

    /**
     * @notice Simulate the effects of minting shares at the current block, given current on-chain conditions.
     * @param shares amount of shares to mint
     * @return assets that will be deposited
<<<<<<< HEAD
     */
    function previewMint(uint256 shares) public view override returns (uint256 assets) {
        assets = _previewMint(shares, totalAssets());
    }

    /**
     * @notice Simulate the effects of withdrawing assets at the current block, given current on-chain conditions.
     * @param assets amount of assets to withdraw
     * @return shares that will be redeemed
     */
    function previewWithdraw(uint256 assets) public view override returns (uint256 shares) {
        shares = _previewWithdraw(assets, totalAssets());
    }

    function _convertToAssets(uint256 shares, uint256 _totalAssets) internal view returns (uint256 assets) {
        uint256 totalShares = totalSupply; // Saves an extra SLOAD if totalSupply is non-zero.
        uint8 assetDecimals = asset.decimals();
        uint256 totalAssetsNormalized = _totalAssets.changeDecimals(assetDecimals, 18);

=======
     */
    function previewMint(uint256 shares) public view override returns (uint256 assets) {
        assets = _previewMint(shares, totalAssets());
    }

    /**
     * @notice Simulate the effects of withdrawing assets at the current block, given current on-chain conditions.
     * @param assets amount of assets to withdraw
     * @return shares that will be redeemed
     */
    function previewWithdraw(uint256 assets) public view override returns (uint256 shares) {
        shares = _previewWithdraw(assets, totalAssets());
    }

    function _convertToAssets(uint256 shares, uint256 _totalAssets) internal view returns (uint256 assets) {
        uint256 totalShares = totalSupply; // Saves an extra SLOAD if totalSupply is non-zero.
        uint8 assetDecimals = asset.decimals();
        uint256 totalAssetsNormalized = _totalAssets.changeDecimals(assetDecimals, 18);

>>>>>>> 7a68af2b
        assets = totalShares == 0 ? shares : shares.mulDivDown(totalAssetsNormalized, totalShares);
        assets = assets.changeDecimals(18, assetDecimals);
    }

    function _convertToShares(uint256 assets, uint256 _totalAssets) internal view returns (uint256 shares) {
        uint256 totalShares = totalSupply; // Saves an extra SLOAD if totalSupply is non-zero.
        uint8 assetDecimals = asset.decimals();
        uint256 assetsNormalized = assets.changeDecimals(assetDecimals, 18);
        uint256 totalAssetsNormalized = _totalAssets.changeDecimals(assetDecimals, 18);

        shares = totalShares == 0 ? assetsNormalized : assetsNormalized.mulDivDown(totalShares, totalAssetsNormalized);
    }

    function _previewMint(uint256 shares, uint256 _totalAssets) internal view returns (uint256 assets) {
        uint256 totalShares = totalSupply; // Saves an extra SLOAD if totalSupply is non-zero.
        uint8 assetDecimals = asset.decimals();
        uint256 totalAssetsNormalized = _totalAssets.changeDecimals(assetDecimals, 18);

        assets = totalShares == 0 ? shares : shares.mulDivUp(totalAssetsNormalized, totalShares);
        assets = assets.changeDecimals(18, assetDecimals);
    }

    function _previewWithdraw(uint256 assets, uint256 _totalAssets) internal view returns (uint256 shares) {
        uint256 totalShares = totalSupply; // Saves an extra SLOAD if totalSupply is non-zero.
        uint8 assetDecimals = asset.decimals();
        uint256 assetsNormalized = assets.changeDecimals(assetDecimals, 18);
        uint256 totalAssetsNormalized = _totalAssets.changeDecimals(assetDecimals, 18);

        shares = totalShares == 0 ? assetsNormalized : assetsNormalized.mulDivUp(totalShares, totalAssetsNormalized);
    }

    // =========================================== ACCRUAL LOGIC ===========================================

    /**
     * @notice Emitted on accruals.
     * @param platformFees amount of shares minted as platform fees this accrual
     * @param performanceFees amount of shares minted as performance fees this accrual
     */
    event Accrual(uint256 platformFees, uint256 performanceFees);

    /**
     * @notice Accrue platform fees and performance fees. May also accrue yield.
     */
    function accrue() public {
<<<<<<< HEAD
        // Record the balance of this and last accrual.
        uint256 totalBalanceThisAccrual;
        uint256 totalBalanceLastAccrual;

        // Get the latest address of the price router.
        PriceRouter priceRouter = registry.priceRouter();

        // Get data efficiently.
        (
            uint256 _totalAssets,
            ,
            ERC4626[] memory _positions,
            ERC20[] memory positionAssets,
            uint256[] memory positionBalances
        ) = _getData();

        ERC20 denominationAsset = asset;
        uint8 assetDecimals = denominationAsset.decimals();
=======
        // Get the latest address of the price router.
        PriceRouter priceRouter = registry.priceRouter();

        // Get data efficiently.
        (
            uint256 _totalAssets,
            ,
            ERC4626[] memory _positions,
            ERC20[] memory positionAssets,
            uint256[] memory positionBalances
        ) = _getData();

        // Record the total yield earned this accrual.
        uint256 totalYield;

        // Saves SLOADs during looping.
        ERC20 denominationAsset = asset;
>>>>>>> 7a68af2b

        for (uint256 i; i < _positions.length; i++) {
            PositionData storage positionData = getPositionData[address(_positions[i])];

            // Get the current position balance.
            uint256 balanceThisAccrual = positionBalances[i];
<<<<<<< HEAD

            // Get exchange rate.
            ERC20 positionAsset = positionAssets[i];
            uint256 onePositionAsset = 10**positionAsset.decimals();
            uint256 positionAssetToAssetExchangeRate = priceRouter.getExchangeRate(positionAsset, denominationAsset);

            // Add to balance for last accrual.
            totalBalanceLastAccrual += (positionData.balance).mulDivDown(
                positionAssetToAssetExchangeRate,
                onePositionAsset
            );

            // Add to balance for this accrual.
            totalBalanceThisAccrual += (balanceThisAccrual + positionData.storedUnrealizedGains).mulDivDown(
                positionAssetToAssetExchangeRate,
                onePositionAsset
            );

            // Update position's data.
            positionData.balance = balanceThisAccrual;
            positionData.storedUnrealizedGains = 0;
        }

        // Compute and store current exchange rate between assets and shares for gas efficiency.
        uint256 assetToSharesExchangeRate = _convertToShares(10**assetDecimals, _totalAssets);

        // Calculate platform fees accrued.
        uint256 elapsedTime = block.timestamp - lastAccrual;
        uint256 platformFeeInAssets = (totalBalanceThisAccrual * elapsedTime * platformFee) / 1e18 / 365 days;
        uint256 platformFees = platformFeeInAssets.mulWadDown(assetToSharesExchangeRate); // Convert to shares.

        // Calculate performance fees accrued.
        uint256 yield = totalBalanceThisAccrual.subMinZero(totalBalanceLastAccrual);
        uint256 performanceFeeInAssets = yield.mulWadDown(performanceFee);
        uint256 performanceFees = performanceFeeInAssets.mulWadDown(assetToSharesExchangeRate); // Convert to shares.
=======

            // Measure yield earned against this position's high watermark.
            int256 yield = balanceThisAccrual.toInt256() - positionData.highWatermark;

            // Move on if there is no yield to accrue.
            if (yield <= 0) continue;

            // Denominate yield in cellar's asset and count it towards our total yield for this accural.
            totalYield += priceRouter.getValue(positionAssets[i], yield.toUint256(), denominationAsset);

            // Update position's high watermark.
            positionData.highWatermark = balanceThisAccrual.toInt256();
        }

        // Compute and store current exchange rate between assets and shares for gas efficiency.
        uint256 exchangeRate = _convertToShares(1, _totalAssets);

        // Calculate platform fees accrued.
        uint256 elapsedTime = block.timestamp - lastAccrual;
        uint256 platformFeeInAssets = (_totalAssets * elapsedTime * platformFee) / 1e18 / 365 days;
        uint256 platformFees = _convertToFees(platformFeeInAssets, exchangeRate);

        // Calculate performance fees accrued.
        uint256 performanceFeeInAssets = totalYield.mulWadDown(performanceFee);
        uint256 performanceFees = _convertToFees(performanceFeeInAssets, exchangeRate);
>>>>>>> 7a68af2b

        // Mint accrued fees as shares.
        _mint(address(this), platformFees + performanceFees);

        lastAccrual = uint32(block.timestamp);

        emit Accrual(platformFees, performanceFees);
    }

    // =========================================== POSITION LOGIC ===========================================

    /**
<<<<<<< HEAD
     * @notice Pushes assets in holdings into a position.
     * @param position address of the position to enter holdings into
     * @param assets amount of cellar assets to enter into the position
     */
    function enterPosition(
        ERC4626 position,
        uint256 assets,
        SwapRouter.Exchange exchange,
        bytes calldata params
    ) external onlyOwner {
        // Check that position is a valid position.
        if (!isPositionUsed[address(position)]) revert USR_InvalidPosition(address(position));

        // Swap from the holding pool asset if necessary.
        ERC20 denominationAsset = asset;
        if (position.asset() != denominationAsset)
            assets = _swapExactAssets(denominationAsset, assets, exchange, params);

        // Update position balance.
        getPositionData[address(position)].balance += assets;

        // Deposit into position.
        position.deposit(assets, address(this));
    }

    /**
     * @notice Pulls assets from a position back into holdings.
     * @param position address of the position to completely exit
     * @param balance amount of position's balance to pull and swap into the cellar's asset
     */
    function exitPosition(
        ERC4626 position,
        uint256 balance,
        SwapRouter.Exchange exchange,
        bytes calldata params
    ) external onlyOwner {
        _withdrawAndSwapFromPosition(position, asset, balance, exchange, params);
    }

    /**
     * @notice Move assets between positions.
=======
     * @notice Move assets between positions. To move assets from/to this cellar's holdings, specify
     *         the address of this cellar as the `fromPosition`/`toPosition`.
>>>>>>> 7a68af2b
     * @param fromPosition address of the position to move assets from
     * @param toPosition address of the position to move assets to
     * @param assetsFrom amount of assets to move from the from position
     */
    function rebalance(
        ERC4626 fromPosition,
        ERC4626 toPosition,
        uint256 assetsFrom,
        SwapRouter.Exchange exchange,
        bytes calldata params
    ) external onlyOwner returns (uint256 assetsTo) {
<<<<<<< HEAD
        // Check that position being rebalanced to is a valid position.
        if (!isPositionUsed[address(toPosition)]) revert USR_InvalidPosition(address(toPosition));

        // Withdraw from the from position and update related position data.
        assetsTo = _withdrawAndSwapFromPosition(fromPosition, toPosition.asset(), assetsFrom, exchange, params);

        // Update stored balance of the to position.
        getPositionData[address(toPosition)].balance += assetsTo;

        // Deposit into the to position.
        toPosition.deposit(assetsTo, address(this));
=======
        // Withdraw from position, if not the rebalancing from the holding pool.
        if (address(fromPosition) != address(this)) {
            // Without this, withdrawals from this position would be counted as losses during the
            // next fee accrual.
            getPositionData[address(fromPosition)].highWatermark -= assetsFrom.toInt256();

            fromPosition.withdraw(assetsFrom, address(this), address(this));
        }

        // Swap to the asset of the other position if necessary.
        ERC20 fromAsset = fromPosition.asset();
        ERC20 toAsset = toPosition.asset();
        assetsTo = fromAsset != toAsset ? _swap(fromAsset, assetsFrom, exchange, params) : assetsFrom;

        // Deposit to position, if not the rebalancing to the holding pool
        if (address(toPosition) != address(this)) {
            // Check that position being rebalanced to is currently being used.
            if (!isPositionUsed[address(toPosition)]) revert USR_InvalidPosition(address(toPosition));

            // Without this, deposits to this position would be counted as yield during the next fee
            // accrual.
            getPositionData[address(toPosition)].highWatermark += assetsTo.toInt256();

            toPosition.deposit(assetsTo, address(this));
        }
>>>>>>> 7a68af2b
    }

    // ============================================ LIMITS LOGIC ============================================

    /**
     * @notice Total amount of assets that can be deposited for a user.
     * @param receiver address of account that would receive the shares
     * @return assets maximum amount of assets that can be deposited
     */
    function maxDeposit(address receiver) public view override returns (uint256 assets) {
        if (isShutdown) return 0;

        uint256 asssetDepositLimit = depositLimit;
        uint256 asssetLiquidityLimit = liquidityLimit;
        if (asssetDepositLimit == type(uint256).max && asssetLiquidityLimit == type(uint256).max)
            return type(uint256).max;

        // Get data efficiently.
        uint256 _totalAssets = totalAssets();
        uint256 ownedAssets = _convertToAssets(balanceOf[receiver], _totalAssets);

        uint256 leftUntilDepositLimit = asssetDepositLimit.subMinZero(ownedAssets);
        uint256 leftUntilLiquidityLimit = asssetLiquidityLimit.subMinZero(_totalAssets);

        // Only return the more relevant of the two.
        assets = Math.min(leftUntilDepositLimit, leftUntilLiquidityLimit);
    }

    /**
     * @notice Total amount of shares that can be minted for a user.
     * @param receiver address of account that would receive the shares
     * @return shares maximum amount of shares that can be minted
     */
    function maxMint(address receiver) public view override returns (uint256 shares) {
        if (isShutdown) return 0;

        uint256 asssetDepositLimit = depositLimit;
        uint256 asssetLiquidityLimit = liquidityLimit;
        if (asssetDepositLimit == type(uint256).max && asssetLiquidityLimit == type(uint256).max)
            return type(uint256).max;

        // Get data efficiently.
        uint256 _totalAssets = totalAssets();
        uint256 ownedAssets = _convertToAssets(balanceOf[receiver], _totalAssets);

        uint256 leftUntilDepositLimit = asssetDepositLimit.subMinZero(ownedAssets);
        uint256 leftUntilLiquidityLimit = asssetLiquidityLimit.subMinZero(_totalAssets);

        // Only return the more relevant of the two.
        shares = _convertToShares(Math.min(leftUntilDepositLimit, leftUntilLiquidityLimit), _totalAssets);
    }

    // ========================================= FEES LOGIC =========================================

    /**
     * @notice Emitted when platform fees are send to the Sommelier chain.
     * @param feesInSharesRedeemed amount of fees redeemed for assets to send
     * @param feesInAssetsSent amount of assets fees were redeemed for that were sent
     */
    event SendFees(uint256 feesInSharesRedeemed, uint256 feesInAssetsSent);

    /**
     * @notice Transfer accrued fees to the Sommelier chain to distribute.
     * @dev Fees are accrued as shares and redeemed upon transfer.
     */
    function sendFees() public onlyOwner {
        // Redeem our fee shares for assets to send to the fee distributor module.
        uint256 totalFees = balanceOf[address(this)];
        uint256 assets = previewRedeem(totalFees);
        require(assets != 0, "ZERO_ASSETS");

        beforeWithdraw(assets, 0, address(0), address(0));

        _burn(address(this), totalFees);

        // Transfer assets to a fee distributor on the Sommelier chain.
        IGravity gravityBridge = IGravity(registry.gravityBridge());
        asset.safeApprove(address(gravityBridge), assets); // TODO: change to send the asset withdrawn
        gravityBridge.sendToCosmos(address(asset), feesDistributor, assets);

        emit SendFees(totalFees, assets);
    }

    // ========================================== RECOVERY LOGIC ==========================================

    /**
     * @notice Emitted when tokens accidentally sent to cellar are recovered.
     * @param token the address of the token
     * @param to the address sweeped tokens were transferred to
     * @param amount amount transferred out
     */
    event Sweep(address indexed token, address indexed to, uint256 amount);

    function sweep(
        ERC20 token,
        address to,
        uint256 amount
    ) external onlyOwner {
        // Prevent sweeping of assets managed by the cellar and shares minted to the cellar as fees.
        if (token == asset || token == this) revert USR_ProtectedAsset(address(token));
        for (uint256 i; i < positions.length; i++)
            if (address(token) == address(positions[i])) revert USR_ProtectedAsset(address(token));

        // Transfer out tokens in this cellar that shouldn't be here.
        token.safeTransfer(to, amount);

        emit Sweep(address(token), to, amount);
    }

    // ========================================== HELPER FUNCTIONS ==========================================

<<<<<<< HEAD
    function _withdrawAndSwapFromPosition(
        ERC4626 position,
        ERC20 toAsset,
        uint256 balance,
        SwapRouter.Exchange exchange,
        bytes calldata params
    ) internal returns (uint256 amountOut) {
        // Get position data.
        PositionData storage positionData = getPositionData[address(position)];

        // Update position balance.
        _subtractFromPositionBalance(positionData, balance);

        // Withdraw from position.
        position.withdraw(balance, address(this), address(this));

        // Swap to the holding pool asset if necessary.
        ERC20 positionAsset = position.asset();
        amountOut = positionAsset != toAsset ? _swapExactAssets(positionAsset, balance, exchange, params) : balance;
    }

    function _subtractFromPositionBalance(PositionData storage positionData, uint256 amount) internal {
        // Update position balance.
        uint256 positionBalance = positionData.balance;
        if (positionBalance > amount) {
            positionData.balance -= amount;
        } else {
            positionData.balance = 0;

            // Without these, the unrealized gains that were withdrawn would be not be counted next accrual.
            positionData.storedUnrealizedGains = amount - positionBalance;
        }
    }

=======
>>>>>>> 7a68af2b
    function _getData()
        internal
        view
        returns (
            uint256 _totalAssets,
            uint256 _totalHoldings,
            ERC4626[] memory _positions,
            ERC20[] memory positionAssets,
            uint256[] memory positionBalances
        )
    {
        uint256 len = positions.length;

        _positions = new ERC4626[](len);
        positionAssets = new ERC20[](len);
        positionBalances = new uint256[](len);

        for (uint256 i; i < len; i++) {
            ERC4626 position = ERC4626(positions[i]);

            _positions[i] = position;
            positionAssets[i] = position.asset();
            positionBalances[i] = position.maxWithdraw(address(this));
        }

        _totalHoldings = totalHoldings();
        _totalAssets = registry.priceRouter().getValues(positionAssets, positionBalances, asset) + _totalHoldings;
    }

<<<<<<< HEAD
    function _swapExactAssets(
=======
    function _swap(
>>>>>>> 7a68af2b
        ERC20 assetIn,
        uint256 amountIn,
        SwapRouter.Exchange exchange,
        bytes calldata params
    ) internal returns (uint256 amountOut) {
        // Store the expected amount of the asset in that we expect to have after the swap.
        uint256 expectedAssetsInAfter = assetIn.balanceOf(address(this)) - amountIn;

        // Get the address of the latest swap router.
        SwapRouter swapRouter = registry.swapRouter();

        // Approve swap router to swap assets.
        assetIn.safeApprove(address(swapRouter), amountIn);

        // Perform swap.
        amountOut = swapRouter.swap(exchange, params);

        // Check that the amount of assets swapped is what is expected. Will revert if the `params`
        // specified a different amount of assets to swap then `amountIn`.
        // TODO: consider replacing with revert statement
        require(assetIn.balanceOf(address(this)) == expectedAssetsInAfter, "INCORRECT_PARAMS_AMOUNT");
    }

<<<<<<< HEAD
    function _swapForExactAssets(
        ERC20 assetIn,
        ERC20 assetOut,
        uint256 amountOut,
        SwapRouter.Exchange exchange,
        bytes calldata params
    ) internal returns (uint256 amountIn) {
        // Store the expected amount of the asset out that we expect to have after the swap.
        uint256 expectedAssetsOutAfter = assetOut.balanceOf(address(this)) + amountOut;

        // Get the address of the latest swap router.
        SwapRouter swapRouter = registry.swapRouter();

        // Approve swap router to swap assets.
        assetIn.safeApprove(address(swapRouter), amountIn);

        // Perform swap.
        amountIn = swapRouter.swap(exchange, params);

        // Check that the amount of assets received is what is expected. Will revert if the `params`
        // specified a different amount of assets to receive then `amountOut`.
        // TODO: consider replacing with revert statement
        require(assetOut.balanceOf(address(this)) == expectedAssetsOutAfter, "INCORRECT_PARAMS_AMOUNT");
=======
    function _convertToFees(uint256 assets, uint256 exchangeRate) internal view returns (uint256 fees) {
        // Convert amount of assets to take as fees to shares.
        uint256 feesInShares = assets * exchangeRate;

        // Saves an SLOAD.
        uint256 totalShares = totalSupply;

        // Get the amount of fees to mint. Without this, the value of fees minted would be slightly
        // diluted because total shares increased while total assets did not. This counteracts that.
        uint256 denominator = totalShares - feesInShares;
        fees = denominator > 0 ? feesInShares.mulDivUp(totalShares, denominator) : 0;
>>>>>>> 7a68af2b
    }
}<|MERGE_RESOLUTION|>--- conflicted
+++ resolved
@@ -5,10 +5,7 @@
 import { Multicall } from "./Multicall.sol";
 import { Ownable } from "@openzeppelin/contracts/access/Ownable.sol";
 import { SafeTransferLib } from "@solmate/utils/SafeTransferLib.sol";
-<<<<<<< HEAD
-=======
 import { SafeCast } from "@openzeppelin/contracts/utils/math/SafeCast.sol";
->>>>>>> 7a68af2b
 import { Registry, SwapRouter, PriceRouter } from "../Registry.sol";
 import { IGravity } from "../interfaces/IGravity.sol";
 import { AddressArray } from "src/utils/AddressArray.sol";
@@ -64,13 +61,8 @@
 
     // TODO: pack struct
     struct PositionData {
-<<<<<<< HEAD
-        uint256 balance;
-        uint256 storedUnrealizedGains;
-=======
         PositionType positionType;
         int256 highWatermark;
->>>>>>> 7a68af2b
     }
 
     address[] public positions;
@@ -410,23 +402,17 @@
         for (uint256 i; i < _positions.length; i++) {
             address position = _positions[i];
 
-<<<<<<< HEAD
-=======
             if (isPositionUsed[position]) revert USR_PositionAlreadyUsed(position);
 
->>>>>>> 7a68af2b
             isTrusted[position] = true;
             isPositionUsed[position] = true;
 
             ERC4626(position).asset().safeApprove(position, type(uint256).max);
         }
-<<<<<<< HEAD
-=======
 
         // Initialize last accrual timestamp to time that cellar was created, otherwise the first
         // `accrue` will take platform fees from 1970 to the time it is called.
         lastAccrual = uint64(block.timestamp);
->>>>>>> 7a68af2b
 
         // Transfer ownership to the Gravity Bridge.
         transferOwnership(address(_registry.gravityBridge()));
@@ -468,11 +454,7 @@
         )
     {
         // Only withdraw if not enough assets in the holding pool.
-<<<<<<< HEAD
-        if (totalHoldings() > assets) {
-=======
         if (totalHoldings() >= assets) {
->>>>>>> 7a68af2b
             receivedAssets = new ERC20[](1);
             amountsOut = new uint256[](1);
 
@@ -481,13 +463,10 @@
 
             shares = withdraw(assets, receiver, owner);
         } else {
-<<<<<<< HEAD
-=======
             // Would be more efficient to store `totalHoldings` to avoid calling twice, but will
             // cause stack errors.
             assets -= totalHoldings();
 
->>>>>>> 7a68af2b
             // Get data efficiently.
             (
                 uint256 _totalAssets,
@@ -505,7 +484,6 @@
 
                 if (allowed != type(uint256).max) allowance[owner][msg.sender] = allowed - shares;
             }
-<<<<<<< HEAD
 
             _burn(owner, shares);
 
@@ -521,17 +499,15 @@
 
             uint256 j;
             for (uint256 i; i < amountsReceived.length; i++) {
-                uint256 amountOut = amountsReceived[i];
-
-                if (amountOut == 0) continue;
+                if (amountsReceived[i] == 0) continue;
 
                 ERC20 positionAsset = positionAssets[i];
                 receivedAssets[j] = positionAsset;
-                amountsOut[j] = amountOut;
+                amountsOut[j] = amountsReceived[i];
                 j++;
 
                 // Transfer withdrawn assets to the receiver.
-                positionAsset.safeTransfer(receiver, amountOut);
+                positionAsset.safeTransfer(receiver, amountsReceived[i]);
             }
 
             emit WithdrawFromPositions(msg.sender, receiver, owner, receivedAssets, amountsOut, shares);
@@ -573,87 +549,13 @@
             numOfReceivedAssets++;
 
             // Update position balance.
-            _subtractFromPositionBalance(getPositionData[address(_positions[i])], amount);
+            getPositionData[address(_positions[i])].highWatermark -= amount.toInt256();
 
             // Withdraw from position.
             _positions[i].withdraw(amount, address(this), address(this));
 
             emit PulledFromPosition(address(_positions[i]), amount);
 
-=======
-
-            _burn(owner, shares);
-
-            (uint256[] memory amountsReceived, uint256 numOfReceivedAssets) = _pullFromPositions(
-                assets,
-                _positions,
-                positionAssets,
-                positionBalances
-            );
-
-            receivedAssets = new ERC20[](numOfReceivedAssets);
-            amountsOut = new uint256[](numOfReceivedAssets);
-
-            uint256 j;
-            for (uint256 i; i < amountsReceived.length; i++) {
-                if (amountsReceived[i] == 0) continue;
-
-                ERC20 positionAsset = positionAssets[i];
-                receivedAssets[j] = positionAsset;
-                amountsOut[j] = amountsReceived[i];
-                j++;
-
-                // Transfer withdrawn assets to the receiver.
-                positionAsset.safeTransfer(receiver, amountsReceived[i]);
-            }
-
-            emit WithdrawFromPositions(msg.sender, receiver, owner, receivedAssets, amountsOut, shares);
-        }
-    }
-
-    function _pullFromPositions(
-        uint256 assets,
-        ERC4626[] memory _positions,
-        ERC20[] memory positionAssets,
-        uint256[] memory positionBalances
-    ) internal returns (uint256[] memory amountsReceived, uint256 numOfReceivedAssets) {
-        amountsReceived = new uint256[](_positions.length);
-
-        // Get the price router.
-        PriceRouter priceRouter = registry.priceRouter();
-
-        for (uint256 i; ; i++) {
-            // Move on to next position if this one is empty.
-            if (positionBalances[i] == 0) continue;
-
-            uint256 onePositionAsset = 10**positionAssets[i].decimals();
-            uint256 positionAssetToAssetExchangeRate = priceRouter.getExchangeRate(positionAssets[i], asset);
-
-            // Denominate position balance in cellar's asset.
-            uint256 totalPositionBalanceInAssets = positionBalances[i].mulDivDown(
-                positionAssetToAssetExchangeRate,
-                onePositionAsset
-            );
-
-            // We want to pull as much as we can from this position, but no more than needed.
-            uint256 amount;
-            (amount, assets) = totalPositionBalanceInAssets > assets
-                ? (assets.mulDivDown(onePositionAsset, positionAssetToAssetExchangeRate), 0)
-                : (positionBalances[i], assets - totalPositionBalanceInAssets);
-
-            // Return the amount that will be received and increment number of received assets.
-            amountsReceived[i] = amount;
-            numOfReceivedAssets++;
-
-            // Update position balance.
-            getPositionData[address(_positions[i])].highWatermark -= amount.toInt256();
-
-            // Withdraw from position.
-            _positions[i].withdraw(amount, address(this), address(this));
-
-            emit PulledFromPosition(address(_positions[i]), amount);
-
->>>>>>> 7a68af2b
             // Stop if no more assets to withdraw.
             if (assets == 0) break;
         }
@@ -669,17 +571,10 @@
         uint256 numOfPositions = positions.length;
         ERC20[] memory positionAssets = new ERC20[](numOfPositions);
         uint256[] memory balances = new uint256[](numOfPositions);
-<<<<<<< HEAD
 
         for (uint256 i; i < numOfPositions; i++) {
             ERC4626 position = ERC4626(positions[i]);
 
-=======
-
-        for (uint256 i; i < numOfPositions; i++) {
-            ERC4626 position = ERC4626(positions[i]);
-
->>>>>>> 7a68af2b
             positionAssets[i] = position.asset();
             balances[i] = position.maxWithdraw(address(this));
         }
@@ -716,7 +611,6 @@
      * @notice Simulate the effects of minting shares at the current block, given current on-chain conditions.
      * @param shares amount of shares to mint
      * @return assets that will be deposited
-<<<<<<< HEAD
      */
     function previewMint(uint256 shares) public view override returns (uint256 assets) {
         assets = _previewMint(shares, totalAssets());
@@ -736,27 +630,6 @@
         uint8 assetDecimals = asset.decimals();
         uint256 totalAssetsNormalized = _totalAssets.changeDecimals(assetDecimals, 18);
 
-=======
-     */
-    function previewMint(uint256 shares) public view override returns (uint256 assets) {
-        assets = _previewMint(shares, totalAssets());
-    }
-
-    /**
-     * @notice Simulate the effects of withdrawing assets at the current block, given current on-chain conditions.
-     * @param assets amount of assets to withdraw
-     * @return shares that will be redeemed
-     */
-    function previewWithdraw(uint256 assets) public view override returns (uint256 shares) {
-        shares = _previewWithdraw(assets, totalAssets());
-    }
-
-    function _convertToAssets(uint256 shares, uint256 _totalAssets) internal view returns (uint256 assets) {
-        uint256 totalShares = totalSupply; // Saves an extra SLOAD if totalSupply is non-zero.
-        uint8 assetDecimals = asset.decimals();
-        uint256 totalAssetsNormalized = _totalAssets.changeDecimals(assetDecimals, 18);
-
->>>>>>> 7a68af2b
         assets = totalShares == 0 ? shares : shares.mulDivDown(totalAssetsNormalized, totalShares);
         assets = assets.changeDecimals(18, assetDecimals);
     }
@@ -801,11 +674,6 @@
      * @notice Accrue platform fees and performance fees. May also accrue yield.
      */
     function accrue() public {
-<<<<<<< HEAD
-        // Record the balance of this and last accrual.
-        uint256 totalBalanceThisAccrual;
-        uint256 totalBalanceLastAccrual;
-
         // Get the latest address of the price router.
         PriceRouter priceRouter = registry.priceRouter();
 
@@ -818,70 +686,17 @@
             uint256[] memory positionBalances
         ) = _getData();
 
-        ERC20 denominationAsset = asset;
-        uint8 assetDecimals = denominationAsset.decimals();
-=======
-        // Get the latest address of the price router.
-        PriceRouter priceRouter = registry.priceRouter();
-
-        // Get data efficiently.
-        (
-            uint256 _totalAssets,
-            ,
-            ERC4626[] memory _positions,
-            ERC20[] memory positionAssets,
-            uint256[] memory positionBalances
-        ) = _getData();
-
         // Record the total yield earned this accrual.
         uint256 totalYield;
 
         // Saves SLOADs during looping.
         ERC20 denominationAsset = asset;
->>>>>>> 7a68af2b
 
         for (uint256 i; i < _positions.length; i++) {
             PositionData storage positionData = getPositionData[address(_positions[i])];
 
             // Get the current position balance.
             uint256 balanceThisAccrual = positionBalances[i];
-<<<<<<< HEAD
-
-            // Get exchange rate.
-            ERC20 positionAsset = positionAssets[i];
-            uint256 onePositionAsset = 10**positionAsset.decimals();
-            uint256 positionAssetToAssetExchangeRate = priceRouter.getExchangeRate(positionAsset, denominationAsset);
-
-            // Add to balance for last accrual.
-            totalBalanceLastAccrual += (positionData.balance).mulDivDown(
-                positionAssetToAssetExchangeRate,
-                onePositionAsset
-            );
-
-            // Add to balance for this accrual.
-            totalBalanceThisAccrual += (balanceThisAccrual + positionData.storedUnrealizedGains).mulDivDown(
-                positionAssetToAssetExchangeRate,
-                onePositionAsset
-            );
-
-            // Update position's data.
-            positionData.balance = balanceThisAccrual;
-            positionData.storedUnrealizedGains = 0;
-        }
-
-        // Compute and store current exchange rate between assets and shares for gas efficiency.
-        uint256 assetToSharesExchangeRate = _convertToShares(10**assetDecimals, _totalAssets);
-
-        // Calculate platform fees accrued.
-        uint256 elapsedTime = block.timestamp - lastAccrual;
-        uint256 platformFeeInAssets = (totalBalanceThisAccrual * elapsedTime * platformFee) / 1e18 / 365 days;
-        uint256 platformFees = platformFeeInAssets.mulWadDown(assetToSharesExchangeRate); // Convert to shares.
-
-        // Calculate performance fees accrued.
-        uint256 yield = totalBalanceThisAccrual.subMinZero(totalBalanceLastAccrual);
-        uint256 performanceFeeInAssets = yield.mulWadDown(performanceFee);
-        uint256 performanceFees = performanceFeeInAssets.mulWadDown(assetToSharesExchangeRate); // Convert to shares.
-=======
 
             // Measure yield earned against this position's high watermark.
             int256 yield = balanceThisAccrual.toInt256() - positionData.highWatermark;
@@ -907,7 +722,6 @@
         // Calculate performance fees accrued.
         uint256 performanceFeeInAssets = totalYield.mulWadDown(performanceFee);
         uint256 performanceFees = _convertToFees(performanceFeeInAssets, exchangeRate);
->>>>>>> 7a68af2b
 
         // Mint accrued fees as shares.
         _mint(address(this), platformFees + performanceFees);
@@ -920,52 +734,8 @@
     // =========================================== POSITION LOGIC ===========================================
 
     /**
-<<<<<<< HEAD
-     * @notice Pushes assets in holdings into a position.
-     * @param position address of the position to enter holdings into
-     * @param assets amount of cellar assets to enter into the position
-     */
-    function enterPosition(
-        ERC4626 position,
-        uint256 assets,
-        SwapRouter.Exchange exchange,
-        bytes calldata params
-    ) external onlyOwner {
-        // Check that position is a valid position.
-        if (!isPositionUsed[address(position)]) revert USR_InvalidPosition(address(position));
-
-        // Swap from the holding pool asset if necessary.
-        ERC20 denominationAsset = asset;
-        if (position.asset() != denominationAsset)
-            assets = _swapExactAssets(denominationAsset, assets, exchange, params);
-
-        // Update position balance.
-        getPositionData[address(position)].balance += assets;
-
-        // Deposit into position.
-        position.deposit(assets, address(this));
-    }
-
-    /**
-     * @notice Pulls assets from a position back into holdings.
-     * @param position address of the position to completely exit
-     * @param balance amount of position's balance to pull and swap into the cellar's asset
-     */
-    function exitPosition(
-        ERC4626 position,
-        uint256 balance,
-        SwapRouter.Exchange exchange,
-        bytes calldata params
-    ) external onlyOwner {
-        _withdrawAndSwapFromPosition(position, asset, balance, exchange, params);
-    }
-
-    /**
-     * @notice Move assets between positions.
-=======
      * @notice Move assets between positions. To move assets from/to this cellar's holdings, specify
      *         the address of this cellar as the `fromPosition`/`toPosition`.
->>>>>>> 7a68af2b
      * @param fromPosition address of the position to move assets from
      * @param toPosition address of the position to move assets to
      * @param assetsFrom amount of assets to move from the from position
@@ -977,19 +747,6 @@
         SwapRouter.Exchange exchange,
         bytes calldata params
     ) external onlyOwner returns (uint256 assetsTo) {
-<<<<<<< HEAD
-        // Check that position being rebalanced to is a valid position.
-        if (!isPositionUsed[address(toPosition)]) revert USR_InvalidPosition(address(toPosition));
-
-        // Withdraw from the from position and update related position data.
-        assetsTo = _withdrawAndSwapFromPosition(fromPosition, toPosition.asset(), assetsFrom, exchange, params);
-
-        // Update stored balance of the to position.
-        getPositionData[address(toPosition)].balance += assetsTo;
-
-        // Deposit into the to position.
-        toPosition.deposit(assetsTo, address(this));
-=======
         // Withdraw from position, if not the rebalancing from the holding pool.
         if (address(fromPosition) != address(this)) {
             // Without this, withdrawals from this position would be counted as losses during the
@@ -1015,7 +772,6 @@
 
             toPosition.deposit(assetsTo, address(this));
         }
->>>>>>> 7a68af2b
     }
 
     // ============================================ LIMITS LOGIC ============================================
@@ -1127,43 +883,6 @@
 
     // ========================================== HELPER FUNCTIONS ==========================================
 
-<<<<<<< HEAD
-    function _withdrawAndSwapFromPosition(
-        ERC4626 position,
-        ERC20 toAsset,
-        uint256 balance,
-        SwapRouter.Exchange exchange,
-        bytes calldata params
-    ) internal returns (uint256 amountOut) {
-        // Get position data.
-        PositionData storage positionData = getPositionData[address(position)];
-
-        // Update position balance.
-        _subtractFromPositionBalance(positionData, balance);
-
-        // Withdraw from position.
-        position.withdraw(balance, address(this), address(this));
-
-        // Swap to the holding pool asset if necessary.
-        ERC20 positionAsset = position.asset();
-        amountOut = positionAsset != toAsset ? _swapExactAssets(positionAsset, balance, exchange, params) : balance;
-    }
-
-    function _subtractFromPositionBalance(PositionData storage positionData, uint256 amount) internal {
-        // Update position balance.
-        uint256 positionBalance = positionData.balance;
-        if (positionBalance > amount) {
-            positionData.balance -= amount;
-        } else {
-            positionData.balance = 0;
-
-            // Without these, the unrealized gains that were withdrawn would be not be counted next accrual.
-            positionData.storedUnrealizedGains = amount - positionBalance;
-        }
-    }
-
-=======
->>>>>>> 7a68af2b
     function _getData()
         internal
         view
@@ -1193,11 +912,7 @@
         _totalAssets = registry.priceRouter().getValues(positionAssets, positionBalances, asset) + _totalHoldings;
     }
 
-<<<<<<< HEAD
-    function _swapExactAssets(
-=======
     function _swap(
->>>>>>> 7a68af2b
         ERC20 assetIn,
         uint256 amountIn,
         SwapRouter.Exchange exchange,
@@ -1221,31 +936,6 @@
         require(assetIn.balanceOf(address(this)) == expectedAssetsInAfter, "INCORRECT_PARAMS_AMOUNT");
     }
 
-<<<<<<< HEAD
-    function _swapForExactAssets(
-        ERC20 assetIn,
-        ERC20 assetOut,
-        uint256 amountOut,
-        SwapRouter.Exchange exchange,
-        bytes calldata params
-    ) internal returns (uint256 amountIn) {
-        // Store the expected amount of the asset out that we expect to have after the swap.
-        uint256 expectedAssetsOutAfter = assetOut.balanceOf(address(this)) + amountOut;
-
-        // Get the address of the latest swap router.
-        SwapRouter swapRouter = registry.swapRouter();
-
-        // Approve swap router to swap assets.
-        assetIn.safeApprove(address(swapRouter), amountIn);
-
-        // Perform swap.
-        amountIn = swapRouter.swap(exchange, params);
-
-        // Check that the amount of assets received is what is expected. Will revert if the `params`
-        // specified a different amount of assets to receive then `amountOut`.
-        // TODO: consider replacing with revert statement
-        require(assetOut.balanceOf(address(this)) == expectedAssetsOutAfter, "INCORRECT_PARAMS_AMOUNT");
-=======
     function _convertToFees(uint256 assets, uint256 exchangeRate) internal view returns (uint256 fees) {
         // Convert amount of assets to take as fees to shares.
         uint256 feesInShares = assets * exchangeRate;
@@ -1257,6 +947,5 @@
         // diluted because total shares increased while total assets did not. This counteracts that.
         uint256 denominator = totalShares - feesInShares;
         fees = denominator > 0 ? feesInShares.mulDivUp(totalShares, denominator) : 0;
->>>>>>> 7a68af2b
     }
 }