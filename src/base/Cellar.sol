--- conflicted
+++ resolved
@@ -11,14 +11,9 @@
 import { PriceRouter } from "src/modules/price-router/PriceRouter.sol";
 import { IGravity } from "src/interfaces/external/IGravity.sol";
 import { AddressArray } from "src/utils/AddressArray.sol";
-<<<<<<< HEAD
 import { Math } from "../utils/Math.sol";
 
-import "../Errors.sol";
 import { Test, console, stdStorage, StdStorage } from "@forge-std/Test.sol";
-=======
-import { Math } from "src/utils/Math.sol";
->>>>>>> a52293b7
 
 /**
  * @title Sommelier Cellar
@@ -100,6 +95,16 @@
     error Cellar__InvalidPosition(address position);
 
     /**
+     * @notice Attempted to remove holding position.
+     */
+    error Cellar__RemoveHoldingPosition();
+
+    /**
+     * @notice Attempted to remove holding position.
+     */
+    error Cellar__PositionArrayFull();
+
+    /**
      * @notice Value specifying the interface a position uses.
      * @param ERC20 an ERC20 token
      * @param ERC4626 an ERC4626 vault
@@ -112,20 +117,6 @@
     }
 
     /**
-<<<<<<< HEAD
-=======
-     * @notice Data related to a position.
-     * @param positionType value specifying the interface a position uses
-     * @param highWatermark amount representing the balance this position needs to exceed during the
-     *                      next accrual to receive performance fees
-     */
-    struct PositionData {
-        PositionType positionType;
-        int248 highWatermark;
-    }
-
-    /**
->>>>>>> a52293b7
      * @notice Addresses of the positions current used by the cellar.
      */
     address[] public positions;
@@ -155,12 +146,8 @@
      * @param position address of position to add
      */
     function addPosition(uint256 index, address position) external onlyOwner whenNotShutdown {
-<<<<<<< HEAD
-        if (positions.length >= MAX_POSITIONS) revert STATE_PositionArrayFull();
-        if (!isTrusted[position]) revert USR_UntrustedPosition(position);
-=======
+        if (positions.length >= MAX_POSITIONS) revert Cellar__PositionArrayFull();
         if (!isTrusted[position]) revert Cellar__UntrustedPosition(position);
->>>>>>> a52293b7
 
         // Check if position is already being used.
         if (isPositionUsed[position]) revert Cellar__PositionAlreadyUsed(position);
@@ -179,12 +166,8 @@
      * @param position address of position to add
      */
     function pushPosition(address position) external onlyOwner whenNotShutdown {
-<<<<<<< HEAD
-        if (positions.length >= MAX_POSITIONS) revert STATE_PositionArrayFull();
-        if (!isTrusted[position]) revert USR_UntrustedPosition(position);
-=======
+        if (positions.length >= MAX_POSITIONS) revert Cellar__PositionArrayFull();
         if (!isTrusted[position]) revert Cellar__UntrustedPosition(position);
->>>>>>> a52293b7
 
         // Check if position is already being used.
         if (isPositionUsed[position]) revert Cellar__PositionAlreadyUsed(position);
@@ -206,12 +189,8 @@
 
         // Only remove position if it is empty, and if it is not the holding position.
         uint256 positionBalance = _balanceOf(position);
-<<<<<<< HEAD
-        if (positionBalance > 0) revert USR_PositionNotEmpty(position, positionBalance);
-        if (position == holdingPosition) revert STATE_RemoveHoldingPosition();
-=======
         if (positionBalance > 0) revert Cellar__PositionNotEmpty(position, positionBalance);
->>>>>>> a52293b7
+        if (position == holdingPosition) revert Cellar__RemoveHoldingPosition();
 
         // Remove position at the given index.
         positions.remove(index);
@@ -232,12 +211,8 @@
 
         // Only remove position if it is empty, and if it is not the holding position.
         uint256 positionBalance = _balanceOf(position);
-<<<<<<< HEAD
-        if (positionBalance > 0) revert USR_PositionNotEmpty(position, positionBalance);
-        if (position == holdingPosition) revert STATE_RemoveHoldingPosition();
-=======
         if (positionBalance > 0) revert Cellar__PositionNotEmpty(position, positionBalance);
->>>>>>> a52293b7
+        if (position == holdingPosition) revert Cellar__RemoveHoldingPosition();
 
         // Remove last position.
         positions.pop();
@@ -252,20 +227,16 @@
      * @param newPosition address of position to replace with
      */
     function replacePosition(uint256 index, address newPosition) external onlyOwner whenNotShutdown {
-        if (!isTrusted[newPosition]) revert USR_UntrustedPosition(newPosition);
-        if (isPositionUsed[newPosition]) revert USR_PositionAlreadyUsed(newPosition);
+        if (!isTrusted[newPosition]) revert Cellar__UntrustedPosition(newPosition);
+        if (isPositionUsed[newPosition]) revert Cellar__PositionAlreadyUsed(newPosition);
 
         // Store the old position before its replaced.
         address oldPosition = positions[index];
 
         // Only remove position if it is empty, and if it is not the holding position.
         uint256 positionBalance = _balanceOf(oldPosition);
-<<<<<<< HEAD
-        if (positionBalance > 0) revert USR_PositionNotEmpty(oldPosition, positionBalance);
-        if (oldPosition == holdingPosition) revert STATE_RemoveHoldingPosition();
-=======
         if (positionBalance > 0) revert Cellar__PositionNotEmpty(oldPosition, positionBalance);
->>>>>>> a52293b7
+        if (oldPosition == holdingPosition) revert Cellar__RemoveHoldingPosition();
 
         // Replace old position with new position.
         positions[index] = newPosition;
@@ -331,8 +302,8 @@
         // Only remove position if it is not being used, is empty, and if it is not the holding position.
         if (isPositionUsed[position]) {
             uint256 positionBalance = _balanceOf(position);
-            if (positionBalance > 0) revert USR_PositionNotEmpty(position, positionBalance);
-            if (position == holdingPosition) revert STATE_RemoveHoldingPosition();
+            if (positionBalance > 0) revert Cellar__PositionNotEmpty(position, positionBalance);
+            if (position == holdingPosition) revert Cellar__RemoveHoldingPosition();
             positions.remove(position);
             isPositionUsed[position] = false;
         }
@@ -410,7 +381,7 @@
         if (!isPositionUsed[newHoldingPosition]) revert Cellar__InvalidPosition(newHoldingPosition);
 
         ERC20 holdingPositionAsset = _assetOf(newHoldingPosition);
-        if (holdingPositionAsset == asset) revert Cellar__AssetMismatch(address(holdingPositionAsset), address(asset));
+        if (holdingPositionAsset != asset) revert Cellar__AssetMismatch(address(holdingPositionAsset), address(asset));
 
         emit HoldingPositionChanged(holdingPosition, newHoldingPosition);
 
@@ -468,6 +439,21 @@
      * @param newPayoutAddress value strategists payout address was changed to
      */
     event StrategistPayoutAddressChanged(address oldPayoutAddress, address newPayoutAddress);
+
+    /**
+     * @notice Attempted to use an invalid cosmos address.
+     */
+    error Cellar__InvalidCosmosAddress();
+
+    /**
+     * @notice Attempted to change strategist fee cut with invalid value.
+     */
+    error Cellar__InvalidFeeCut();
+
+    /**
+     * @notice Attempted to change performance/platform fee with invalid value.
+     */
+    error Cellar__InvalidFee();
 
     /**
      * @notice Data related to fees.
@@ -517,7 +503,7 @@
      * @param newPlatformFee value out of 1e18 that represents new platform fee percentage
      */
     function setPlatformFee(uint64 newPlatformFee) external onlyOwner {
-        if (newPlatformFee > MAX_PLATFORM_FEE) revert INPUT_InvalidFee();
+        if (newPlatformFee > MAX_PLATFORM_FEE) revert Cellar__InvalidFee();
         emit PlatformFeeChanged(feeData.platformFee, newPlatformFee);
 
         feeData.platformFee = newPlatformFee;
@@ -528,7 +514,7 @@
      * @param newPerformanceFee value out of 1e18 that represents new performance fee percentage
      */
     function setPerformanceFee(uint64 newPerformanceFee) external onlyOwner {
-        if (newPerformanceFee > MAX_PERFORMANCE_FEE) revert INPUT_InvalidFee();
+        if (newPerformanceFee > MAX_PERFORMANCE_FEE) revert Cellar__InvalidFee();
         emit PerformanceFeeChanged(feeData.performanceFee, newPerformanceFee);
 
         feeData.performanceFee = newPerformanceFee;
@@ -541,7 +527,7 @@
      * @param newFeesDistributor formatted address of the new fee distributor module
      */
     function setFeesDistributor(bytes32 newFeesDistributor) external onlyOwner {
-        if (uint256(newFeesDistributor) > type(uint160).max) revert INPUT_InvalidCosmosAddress();
+        if (uint256(newFeesDistributor) > type(uint160).max) revert Cellar__InvalidCosmosAddress();
         emit FeesDistributorChanged(feeData.feesDistributor, newFeesDistributor);
 
         feeData.feesDistributor = newFeesDistributor;
@@ -552,7 +538,7 @@
      * @param cut the performance cut for the strategist
      */
     function setStrategistPerformanceCut(uint64 cut) external onlyOwner {
-        if (cut > MAX_FEE_CUT) revert INPUT_InvalidFeeCut();
+        if (cut > MAX_FEE_CUT) revert Cellar__InvalidFeeCut();
         emit StrategistPerformanceCutChanged(feeData.strategistPerformanceCut, cut);
 
         feeData.strategistPerformanceCut = cut;
@@ -563,7 +549,7 @@
      * @param cut the platform cut for the strategist
      */
     function setStrategistPlatformCut(uint64 cut) external onlyOwner {
-        if (cut > MAX_FEE_CUT) revert INPUT_InvalidFeeCut();
+        if (cut > MAX_FEE_CUT) revert Cellar__InvalidFeeCut();
         emit StrategistPlatformCutChanged(feeData.strategistPlatformCut, cut);
 
         feeData.strategistPlatformCut = cut;
@@ -756,18 +742,24 @@
 
     event PulledFromPosition(address indexed position, uint256 amount);
 
+    /**
+     * @notice Attempted an action with zero shares.
+     */
+    error Cellar__ZeroShares();
+
+    /**
+     * @notice Attempted an action with zero assets.
+     */
+    error Cellar__ZeroAssets();
+
     function beforeDeposit(
         uint256 assets,
         uint256,
         address receiver
     ) internal override whenNotShutdown {
         uint256 maxAssets = maxDeposit(receiver);
-<<<<<<< HEAD
-        if (assets > maxAssets) revert USR_DepositRestricted(assets, maxAssets);
+        if (assets > maxAssets) revert Cellar__DepositRestricted(assets, maxAssets);
         feeData.highWatermark += assets;
-=======
-        if (assets > maxAssets) revert Cellar__DepositRestricted(assets, maxAssets);
->>>>>>> a52293b7
     }
 
     function afterDeposit(
@@ -798,7 +790,7 @@
         _takePerformanceFees(_totalAssets);
 
         // Check for rounding error since we round down in previewDeposit.
-        if ((shares = _convertToShares(assets, _totalAssets)) == 0) revert USR_ZeroShares();
+        if ((shares = _convertToShares(assets, _totalAssets)) == 0) revert Cellar__ZeroShares();
 
         beforeDeposit(assets, shares, receiver);
 
@@ -918,7 +910,7 @@
         }
 
         // Check for rounding error since we round down in previewRedeem.
-        if ((assets = _convertToAssets(shares, _totalAssets)) == 0) revert USR_ZeroAssets();
+        if ((assets = _convertToAssets(shares, _totalAssets)) == 0) revert Cellar__ZeroAssets();
 
         beforeWithdraw(assets, shares, receiver, owner);
 
@@ -1166,94 +1158,6 @@
         _totalAssets = priceRouter.getValues(positionAssets, positionBalances, asset);
     }
 
-<<<<<<< HEAD
-=======
-    // =========================================== ACCRUAL LOGIC ===========================================
-
-    /**
-     * @notice Emitted on accruals.
-     * @param platformFees amount of shares minted as platform fees this accrual
-     * @param performanceFees amount of shares minted as performance fees this accrual
-     */
-    event Accrual(uint256 platformFees, uint256 performanceFees);
-
-    /**
-     * @notice Accrue platform fees and performance fees. May also accrue yield.
-     */
-    function accrue() public {
-        // Get the latest address of the price router.
-        PriceRouter priceRouter = PriceRouter(registry.getAddress(2));
-
-        // Get data efficiently.
-        (
-            uint256 _totalAssets,
-            address[] memory _positions,
-            ERC20[] memory positionAssets,
-            uint256[] memory positionBalances
-        ) = _getData();
-
-        // Record the total yield earned this accrual.
-        uint256 totalYield;
-
-        // Saves SLOADs during looping.
-        ERC20 denominationAsset = asset;
-
-        for (uint256 i; i < _positions.length; i++) {
-            PositionData storage positionData = getPositionData[_positions[i]];
-
-            // Get the current position balance.
-            uint256 balanceThisAccrual = positionBalances[i];
-
-            // Measure yield earned against this position's high watermark.
-            int256 yield = balanceThisAccrual.toInt256() - positionData.highWatermark;
-
-            // Move on if there is no yield to accrue.
-            if (yield <= 0) continue;
-
-            // Denominate yield in cellar's asset and count it towards our total yield for this accural.
-            totalYield += priceRouter.getValue(positionAssets[i], yield.toUint256(), denominationAsset);
-
-            // Update position's high watermark.
-            positionData.highWatermark = balanceThisAccrual.toInt248();
-        }
-
-        // Compute and store current exchange rate between assets and shares for gas efficiency.
-        uint256 exchangeRate = _convertToShares(1, _totalAssets);
-
-        // Calculate platform fees accrued.
-        uint256 elapsedTime = block.timestamp - lastAccrual;
-        uint256 platformFeeInAssets = (_totalAssets * elapsedTime * platformFee) / 1e18 / 365 days;
-        uint256 platformFees = _convertToFees(platformFeeInAssets, exchangeRate);
-
-        // Calculate performance fees accrued.
-        uint256 performanceFeeInAssets = totalYield.mulWadDown(performanceFee);
-        uint256 performanceFees = _convertToFees(performanceFeeInAssets, exchangeRate);
-
-        // Mint accrued fees as shares.
-        _mint(address(this), platformFees + performanceFees);
-
-        lastAccrual = uint32(block.timestamp);
-
-        emit Accrual(platformFees, performanceFees);
-    }
-
-    /**
-     * @dev Calculate the amount of fees to mint such that value of fees after minting is not diluted.
-     */
-    function _convertToFees(uint256 assets, uint256 exchangeRate) internal view returns (uint256 fees) {
-        // Convert amount of assets to take as fees to shares.
-        uint256 feesInShares = assets * exchangeRate;
-
-        // Saves an SLOAD.
-        uint256 totalShares = totalSupply;
-
-        // Get the amount of fees to mint. Without this, the value of fees minted would be slightly
-        // diluted because total shares increased while total assets did not. This counteracts that.
-        uint256 denominator = totalShares - feesInShares;
-        fees = denominator > 0 ? feesInShares.mulDivUp(totalShares, denominator) : 0;
-    }
-
->>>>>>> a52293b7
     // =========================================== POSITION LOGIC ===========================================
 
     /**
@@ -1343,6 +1247,11 @@
     event HighWatermarkReset();
 
     /**
+     * @notice Attempted to send fee shares to strategist payout address, when address is not set.
+     */
+    error Cellar__PayoutNotSet();
+
+    /**
      * @notice Resets High Watermark to equal current total assets.
      * @notice This function can be abused by Strategists, so it should only be callable by governance.
      */
@@ -1412,7 +1321,7 @@
      */
     function sendFees() public {
         address strategistPayoutAddress = feeData.strategistPayoutAddress;
-        if (strategistPayoutAddress == address(0)) revert STATE_PayoutNotSet();
+        if (strategistPayoutAddress == address(0)) revert Cellar__PayoutNotSet();
 
         uint256 _totalAssets = totalAssets();
 
@@ -1470,16 +1379,7 @@
      * @dev Deposit into a position according to its position type and update related state.
      */
     function _depositTo(address position, uint256 assets) internal {
-<<<<<<< HEAD
         PositionType positionType = getPositionType[position];
-=======
-        PositionData storage positionData = getPositionData[position];
-        PositionType positionType = positionData.positionType;
-
-        // Without this, deposits to this position would be counted as yield during the next fee
-        // accrual.
-        positionData.highWatermark += assets.toInt248();
->>>>>>> a52293b7
 
         // Deposit into position.
         if (positionType == PositionType.ERC4626 || positionType == PositionType.Cellar) {
@@ -1496,16 +1396,7 @@
         uint256 assets,
         address receiver
     ) internal {
-<<<<<<< HEAD
         PositionType positionType = getPositionType[position];
-=======
-        PositionData storage positionData = getPositionData[position];
-        PositionType positionType = positionData.positionType;
-
-        // Without this, withdrawals from this position would be counted as losses during the
-        // next fee accrual.
-        positionData.highWatermark -= assets.toInt248();
->>>>>>> a52293b7
 
         // Withdraw from position.
         if (positionType == PositionType.ERC4626 || positionType == PositionType.Cellar) {
@@ -1540,6 +1431,11 @@
             return ERC20(position);
         }
     }
+
+    /**
+     * @notice Attempted to swap with bad parameters.
+     */
+    error Cellar__WrongSwapParams();
 
     /**
      * @dev Perform a swap using the swap router and check that it behaves as expected.
@@ -1565,6 +1461,6 @@
 
         // Check that the amount of assets swapped is what is expected. Will revert if the `params`
         // specified a different amount of assets to swap then `amountIn`.
-        if (assetIn.balanceOf(address(this)) != expectedAssetsInAfter) revert STATE_WrongSwapParams();
+        if (assetIn.balanceOf(address(this)) != expectedAssetsInAfter) revert Cellar__WrongSwapParams();
     }
 }