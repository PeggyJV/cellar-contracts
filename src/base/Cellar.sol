// SPDX-License-Identifier: Apache-2.0
pragma solidity 0.8.15;

import { ERC4626, ERC20 } from "./ERC4626.sol";
import { Multicall } from "./Multicall.sol";
import { Ownable } from "@openzeppelin/contracts/access/Ownable.sol";
import { SafeTransferLib } from "@solmate/utils/SafeTransferLib.sol";
import { SafeCast } from "@openzeppelin/contracts/utils/math/SafeCast.sol";
import { Registry, SwapRouter, PriceRouter } from "../Registry.sol";
import { IGravity } from "../interfaces/IGravity.sol";
import { AddressArray } from "src/utils/AddressArray.sol";
import { Math } from "../utils/Math.sol";
<<<<<<< HEAD
import { console } from "@forge-std/Test.sol"; // TODO: Delete.
=======
import { PositionLib, PositionType } from "src/base/PositionLib.sol";
>>>>>>> fc3f9570

import "../Errors.sol";

contract Cellar is ERC4626, Ownable, Multicall {
    using AddressArray for address[];
    using PositionLib for address;
    using SafeTransferLib for ERC20;
    using SafeCast for uint256;
    using SafeCast for int256;
    using Math for uint256;

    // ========================================= POSITIONS CONFIG =========================================

    /**
     * @notice Emitted when a position is added.
     * @param position address of position that was added
     * @param index index that position was added at
     */
    event PositionAdded(address indexed position, uint256 index);

    /**
     * @notice Emitted when a position is removed.
     * @param position address of position that was removed
     * @param index index that position was removed from
     */
    event PositionRemoved(address indexed position, uint256 index);

    /**
     * @notice Emitted when a position is replaced.
     * @param oldPosition address of position at index before being replaced
     * @param newPosition address of position at index after being replaced
     * @param index index of position replaced
     */
    event PositionReplaced(address indexed oldPosition, address indexed newPosition, uint256 index);

    /**
     * @notice Emitted when the positions at two indexes are swapped.
     * @param newPosition1 address of position (previously at index2) that replaced index1.
     * @param newPosition2 address of position (previously at index1) that replaced index2.
     * @param index1 index of first position involved in the swap
     * @param index2 index of second position involved in the swap.
     */
    event PositionSwapped(address indexed newPosition1, address indexed newPosition2, uint256 index1, uint256 index2);

    // TODO: pack struct
    struct PositionData {
        PositionType positionType;
        int256 highWatermark;
    }

    address[] public positions;

    mapping(address => bool) public isPositionUsed;

    mapping(address => PositionData) public getPositionData;

    function getPositions() external view returns (address[] memory) {
        return positions;
    }

    function addPosition(uint256 index, address position) external onlyOwner whenNotShutdown {
        if (!isTrusted[position]) revert USR_UntrustedPosition(position);

        // Check if position is already being used.
        if (isPositionUsed[position]) revert USR_PositionAlreadyUsed(position);

        // Add new position at a specified index.
        positions.add(index, position);
        isPositionUsed[position] = true;

        emit PositionAdded(position, index);
    }

    /**
     * @dev If you know you are going to add a position to the end of the array, this is more
     *      efficient then `addPosition`.
     */
    function pushPosition(address position) external onlyOwner whenNotShutdown {
        if (!isTrusted[position]) revert USR_UntrustedPosition(position);

        // Check if position is already being used.
        if (isPositionUsed[position]) revert USR_PositionAlreadyUsed(position);

        // Add new position to the end of the positions.
        positions.push(position);
        isPositionUsed[position] = true;

        emit PositionAdded(position, positions.length - 1);
    }

    function removePosition(uint256 index) external onlyOwner {
        // Get position being removed.
        address position = positions[index];

        // Only remove position if it is empty.
        uint256 positionBalance = position.balanceOf(getPositionData[position].positionType, address(this));
        if (positionBalance > 0) revert USR_PositionNotEmpty(position, positionBalance);

        // Remove position at the given index.
        positions.remove(index);
        isPositionUsed[position] = false;

        emit PositionRemoved(position, index);
    }

    /**
     * @dev If you know you are going to remove a position from the end of the array, this is more
     *      efficient then `removePosition`.
     */
    function popPosition() external onlyOwner {
        // Get the index of the last position and last position itself.
        uint256 index = positions.length - 1;
        address position = positions[index];

        // Only remove position if it is empty.
        uint256 positionBalance = position.balanceOf(getPositionData[position].positionType, address(this));
        if (positionBalance > 0) revert USR_PositionNotEmpty(position, positionBalance);

        // Remove last position.
        positions.pop();
        isPositionUsed[position] = false;

        emit PositionRemoved(position, index);
    }

    function replacePosition(address newPosition, uint256 index) external onlyOwner whenNotShutdown {
        // Store the old position before its replaced.
        address oldPosition = positions[index];

        // Only remove position if it is empty.
        uint256 positionBalance = oldPosition.balanceOf(getPositionData[oldPosition].positionType, address(this));
        if (positionBalance > 0) revert USR_PositionNotEmpty(oldPosition, positionBalance);

        // Replace old position with new position.
        positions[index] = newPosition;
        isPositionUsed[oldPosition] = false;
        isPositionUsed[newPosition] = true;

        emit PositionReplaced(oldPosition, newPosition, index);
    }

    function swapPositions(uint256 index1, uint256 index2) external onlyOwner {
        // Get the new positions that will be at each index.
        address newPosition1 = positions[index2];
        address newPosition2 = positions[index1];

        // Swap positions.
        (positions[index1], positions[index2]) = (newPosition1, newPosition2);

        emit PositionSwapped(newPosition1, newPosition2, index1, index2);
    }

    // ============================================ TRUST CONFIG ============================================

    /**
     * @notice Emitted when trust for a position is changed.
     * @param position address of position that trust was changed for
     * @param isTrusted whether the position is trusted
     */
    event TrustChanged(address indexed position, bool isTrusted);

    mapping(address => bool) public isTrusted;

    function trustPosition(address position, PositionType positionType) external onlyOwner {
        // Trust position.
        isTrusted[position] = true;

        // Set position type.
        getPositionData[position].positionType = positionType;

        emit TrustChanged(position, true);
    }

    function distrustPosition(address position) external onlyOwner {
        // Distrust position.
        isTrusted[position] = false;

        // Remove position from the list of positions if it is present.
        positions.remove(position);

        // NOTE: After position has been removed, SP should be notified on the UI that the position
        // can no longer be used and to exit the position or rebalance its assets into another
        // position ASAP.
        emit TrustChanged(position, false);
    }

    // ============================================ WITHDRAW CONFIG ============================================

    event WithdrawTypeChanged(WithdrawType oldType, WithdrawType newType);

    enum WithdrawType {
        Orderly,
        Proportional
    }

    WithdrawType public withdrawType;

    function setWithdrawType(WithdrawType newWithdrawType) external onlyOwner {
        emit WithdrawTypeChanged(withdrawType, newWithdrawType);

        withdrawType = newWithdrawType;
    }

    // ============================================ HOLDINGS CONFIG ============================================

    event HoldingPositionChanged(address indexed oldPosition, address indexed newPosition);

    /**
     * @notice The "default" position which uses the same asset as the cellar. It is the position
     *         deposited assets will automatically go into (perhaps while waiting to be rebalanced
     *         to other positions) and commonly the first position withdrawn assets will be pulled
     *         from if using orderly withdraws.
     * @dev MUST accept the same asset as the cellar's `asset`. MUST be a position present in
     *      `positions`. Should be a static (eg. just holding) or lossless (eg. lending on Aave)
     *      position. Should not be expensive to move assets in or out of as this will occur
     *      frequently. It is highly recommended to choose a "simple" holding position.
     */
    address public holdingPosition;

    function setHoldingPosition(address newHoldingPosition) external onlyOwner {
        if (!isPositionUsed[newHoldingPosition]) revert USR_InvalidPosition(newHoldingPosition);

        emit HoldingPositionChanged(holdingPosition, newHoldingPosition);

        holdingPosition = newHoldingPosition;
    }

    // ============================================ ACCRUAL STORAGE ============================================

    /**
     * @notice Timestamp of when the last accrual occurred.
     */
    uint64 public lastAccrual;

    // =============================================== FEES CONFIG ===============================================

    /**
     * @notice Emitted when platform fees is changed.
     * @param oldPlatformFee value platform fee was changed from
     * @param newPlatformFee value platform fee was changed to
     */
    event PlatformFeeChanged(uint64 oldPlatformFee, uint64 newPlatformFee);

    /**
     * @notice Emitted when performance fees is changed.
     * @param oldPerformanceFee value performance fee was changed from
     * @param newPerformanceFee value performance fee was changed to
     */
    event PerformanceFeeChanged(uint64 oldPerformanceFee, uint64 newPerformanceFee);

    /**
     * @notice Emitted when fees distributor is changed.
     * @param oldFeesDistributor address of fee distributor was changed from
     * @param newFeesDistributor address of fee distributor was changed to
     */
    event FeesDistributorChanged(bytes32 oldFeesDistributor, bytes32 newFeesDistributor);

    /**
     *  @notice The percentage of yield accrued as performance fees.
     *  @dev This should be a value out of 1e18 (ie. 1e18 represents 100%, 0 represents 0%).
     */
    uint64 public platformFee = 0.01e18; // 1%

    /**
     * @notice The percentage of total assets accrued as platform fees over a year.
     * @dev This should be a value out of 1e18 (ie. 1e18 represents 100%, 0 represents 0%).
     */
    uint64 public performanceFee = 0.1e18; // 10%

    /**
     * @notice Cosmos address of module that distributes fees, specified as a hex value.
     * @dev The Gravity contract expects a 32-byte value formatted in a specific way.
     */
    bytes32 public feesDistributor = hex"000000000000000000000000b813554b423266bbd4c16c32fa383394868c1f55";

    /**
     * @notice Set the percentage of platform fees accrued over a year.
     * @param newPlatformFee value out of 1e18 that represents new platform fee percentage
     */
    function setPlatformFee(uint64 newPlatformFee) external onlyOwner {
        emit PlatformFeeChanged(platformFee, newPlatformFee);

        platformFee = newPlatformFee;
    }

    /**
     * @notice Set the percentage of performance fees accrued from yield.
     * @param newPerformanceFee value out of 1e18 that represents new performance fee percentage
     */
    function setPerformanceFee(uint64 newPerformanceFee) external onlyOwner {
        emit PerformanceFeeChanged(performanceFee, newPerformanceFee);

        performanceFee = newPerformanceFee;
    }

    /**
     * @notice Set the address of the fee distributor on the Sommelier chain.
     * @dev IMPORTANT: Ensure that the address is formatted in the specific way that the Gravity contract
     *      expects it to be.
     * @param newFeesDistributor formatted address of the new fee distributor module
     */
    function setFeesDistributor(bytes32 newFeesDistributor) external onlyOwner {
        emit FeesDistributorChanged(feesDistributor, newFeesDistributor);

        feesDistributor = newFeesDistributor;
    }

    // ============================================= LIMITS CONFIG =============================================

    /**
     * @notice Emitted when the liquidity limit is changed.
     * @param oldLimit amount the limit was changed from
     * @param newLimit amount the limit was changed to
     */
    event LiquidityLimitChanged(uint256 oldLimit, uint256 newLimit);

    /**
     * @notice Emitted when the deposit limit is changed.
     * @param oldLimit amount the limit was changed from
     * @param newLimit amount the limit was changed to
     */
    event DepositLimitChanged(uint256 oldLimit, uint256 newLimit);

    /**
     * @notice Maximum amount of assets that can be managed by the cellar. Denominated in the same decimals
     *         as the current asset.
     * @dev Set to `type(uint256).max` to have no limit.
     */
    uint256 public liquidityLimit = type(uint256).max;

    /**
     * @notice Maximum amount of assets per wallet. Denominated in the same decimals as the current asset.
     * @dev Set to `type(uint256).max` to have no limit.
     */
    uint256 public depositLimit = type(uint256).max;

    /**
     * @notice Set the maximum liquidity that cellar can manage. Uses the same decimals as the current asset.
     * @param newLimit amount of assets to set as the new limit
     */
    function setLiquidityLimit(uint256 newLimit) external onlyOwner {
        emit LiquidityLimitChanged(liquidityLimit, newLimit);

        liquidityLimit = newLimit;
    }

    /**
     * @notice Set the per-wallet deposit limit. Uses the same decimals as the current asset.
     * @param newLimit amount of assets to set as the new limit
     */
    function setDepositLimit(uint256 newLimit) external onlyOwner {
        emit DepositLimitChanged(depositLimit, newLimit);

        depositLimit = newLimit;
    }

    // =========================================== EMERGENCY LOGIC ===========================================

    /**
     * @notice Emitted when cellar emergency state is changed.
     * @param isShutdown whether the cellar is shutdown
     */
    event ShutdownChanged(bool isShutdown);

    /**
     * @notice Whether or not the contract is shutdown in case of an emergency.
     */
    bool public isShutdown;

    /**
     * @notice Prevent a function from being called during a shutdown.
     */
    modifier whenNotShutdown() {
        if (isShutdown) revert STATE_ContractShutdown();

        _;
    }

    /**
     * @notice Shutdown the cellar. Used in an emergency or if the cellar has been deprecated.
     * @dev In the case where
     */
    function initiateShutdown() public whenNotShutdown onlyOwner {
        isShutdown = true;

        emit ShutdownChanged(true);
    }

    /**
     * @notice Restart the cellar.
     */
    function liftShutdown() public onlyOwner {
        isShutdown = false;

        emit ShutdownChanged(false);
    }

    // =========================================== CONSTRUCTOR ===========================================

    // TODO: since registry address should never change, consider hardcoding the address once
    //       registry is finalized and making this a constant
    Registry public immutable registry;

    /**
     * @dev Owner should be set to the Gravity Bridge, which relays instructions from the Steward
     *      module to the cellars.
     *      https://github.com/PeggyJV/steward
     *      https://github.com/cosmos/gravity-bridge/blob/main/solidity/contracts/Gravity.sol
     * @param _asset address of underlying token used for the for accounting, depositing, and withdrawing
     * @param _name name of this cellar's share token
     * @param _name symbol of this cellar's share token
     */
    constructor(
        Registry _registry,
        ERC20 _asset,
        address[] memory _positions,
<<<<<<< HEAD
        address _holdingPosition,
=======
        PositionType[] memory _positionTypes,
>>>>>>> fc3f9570
        string memory _name,
        string memory _symbol
    ) ERC4626(_asset, _name, _symbol, 18) Ownable() {
        registry = _registry;

        // Initialize positions.
        positions = _positions;

        for (uint256 i; i < _positions.length; i++) {
            address position = _positions[i];

            if (isPositionUsed[position]) revert USR_PositionAlreadyUsed(position);

            isTrusted[position] = true;
            isPositionUsed[position] = true;
            getPositionData[position].positionType = _positionTypes[i];
        }

        // Initialize holding position.
        if (!isPositionUsed[_holdingPosition]) revert USR_InvalidPosition(_holdingPosition);

        holdingPosition = _holdingPosition;

        // Initialize last accrual timestamp to time that cellar was created, otherwise the first
        // `accrue` will take platform fees from 1970 to the time it is called.
        lastAccrual = uint64(block.timestamp);

        // Transfer ownership to the Gravity Bridge.
        transferOwnership(address(_registry.gravityBridge()));
    }

    // =========================================== CORE LOGIC ===========================================

    event PulledFromPosition(address indexed position, uint256 amount);

    function beforeDeposit(
        uint256 assets,
        uint256,
        address receiver
    ) internal view override whenNotShutdown {
        uint256 maxAssets = maxDeposit(receiver);
        if (assets > maxAssets) revert USR_DepositRestricted(assets, maxAssets);
    }

    function afterDeposit(
        uint256 assets,
        uint256,
        address
    ) internal override {
        // TODO: Refactor once support for different position types is implemented.
        ERC4626(holdingPosition).deposit(assets, address(this));
    }

    function withdraw(
        uint256 assets,
        address receiver,
        address owner
    ) public override returns (uint256 shares) {
        (shares, , ) = withdrawFromPositions(assets, receiver, owner);
    }

    function redeem(
        uint256 shares,
        address receiver,
        address owner
    ) public override returns (uint256 assets) {
        (assets, , ) = redeemFromPositions(shares, receiver, owner);
    }

    function withdrawFromPositions(
        uint256 assets,
        address receiver,
        address owner
    )
        public
        returns (
            uint256 shares,
            ERC20[] memory receivedAssets,
            uint256[] memory amountsOut
        )
    {
<<<<<<< HEAD
        // Get data efficiently.
        (
            uint256 _totalAssets, // Store totalHoldings and pass into _withdrawInOrder if no stack errors.
            ERC4626[] memory _positions,
            ERC20[] memory positionAssets,
            uint256[] memory positionBalances
        ) = _getData();

        // No need to check for rounding error, `previewWithdraw` rounds up.
        shares = _previewWithdraw(assets, _totalAssets);

        if (msg.sender != owner) {
            uint256 allowed = allowance[owner][msg.sender]; // Saves gas for limited approvals.

            if (allowed != type(uint256).max) allowance[owner][msg.sender] = allowed - shares;
        }

        uint256 totalShares = totalSupply;

        _burn(owner, shares);
=======
        // Only withdraw if not enough assets in the holding pool.
        if (totalHoldings() >= assets) {
            receivedAssets = new ERC20[](1);
            amountsOut = new uint256[](1);

            receivedAssets[0] = asset;
            amountsOut[0] = assets;

            shares = withdraw(assets, receiver, owner);
        } else {
            // Would be more efficient to store `totalHoldings` to avoid calling twice, but will
            // cause stack errors.
            assets -= totalHoldings();

            // Get data efficiently.
            (
                uint256 _totalAssets,
                ,
                address[] memory _positions,
                ERC20[] memory positionAssets,
                uint256[] memory positionBalances
            ) = _getData();

            // Get the amount of share needed to redeem.
            shares = _previewWithdraw(assets, _totalAssets);

            if (msg.sender != owner) {
                uint256 allowed = allowance[owner][msg.sender]; // Saves gas for limited approvals.

                if (allowed != type(uint256).max) allowance[owner][msg.sender] = allowed - shares;
            }
>>>>>>> fc3f9570

        emit Withdraw(msg.sender, receiver, owner, assets, shares);

        // Scope to avoid stack errors.
        {
            (uint256[] memory amountsReceived, uint256 numOfReceivedAssets) = withdrawType == WithdrawType.Orderly
                ? _withdrawInOrder(assets, receiver, _positions, positionAssets, positionBalances)
                : _withdrawInProportion(shares, totalShares, receiver, _positions, positionBalances);

            receivedAssets = new ERC20[](numOfReceivedAssets);
            amountsOut = new uint256[](numOfReceivedAssets);

            for (uint256 i = amountsReceived.length; i > 0; i--) {
                if (amountsReceived[i - 1] == 0) continue;

                ERC20 positionAsset = positionAssets[i - 1];
                receivedAssets[numOfReceivedAssets - 1] = positionAsset;
                amountsOut[numOfReceivedAssets - 1] = amountsReceived[i - 1];
                numOfReceivedAssets--;
            }
        }
    }

    function redeemFromPositions(
        uint256 shares,
        address receiver,
        address owner
    )
        public
        returns (
            uint256 assets,
            ERC20[] memory receivedAssets,
            uint256[] memory amountsOut
        )
    {
        // Get data efficiently.
        (
            uint256 _totalAssets, // Store totalHoldings and pass into _withdrawInOrder if no stack errors.
            ERC4626[] memory _positions,
            ERC20[] memory positionAssets,
            uint256[] memory positionBalances
        ) = _getData();

        if (msg.sender != owner) {
            uint256 allowed = allowance[owner][msg.sender]; // Saves gas for limited approvals.

            if (allowed != type(uint256).max) allowance[owner][msg.sender] = allowed - shares;
        }

        // Check for rounding error since we round down in previewRedeem.
        require((assets = _convertToAssets(shares, _totalAssets)) != 0, "ZERO_ASSETS");

        uint256 totalShares = totalSupply;

        _burn(owner, shares);

        // Scope to avoid stack errors.
        {
            (uint256[] memory amountsReceived, uint256 numOfReceivedAssets) = withdrawType == WithdrawType.Orderly
                ? _withdrawInOrder(assets, receiver, _positions, positionAssets, positionBalances)
                : _withdrawInProportion(shares, totalShares, receiver, _positions, positionBalances);

            receivedAssets = new ERC20[](numOfReceivedAssets);
            amountsOut = new uint256[](numOfReceivedAssets);

            for (uint256 i = amountsReceived.length; i > 0; i--) {
                if (amountsReceived[i - 1] == 0) continue;

                ERC20 positionAsset = positionAssets[i - 1];
                receivedAssets[numOfReceivedAssets - 1] = positionAsset;
                amountsOut[numOfReceivedAssets - 1] = amountsReceived[i - 1];
                numOfReceivedAssets--;
            }
        }

        emit Withdraw(msg.sender, receiver, owner, assets, shares);
    }

    function _withdrawInOrder(
        uint256 assets,
<<<<<<< HEAD
        address receiver,
        ERC4626[] memory _positions,
=======
        address[] memory _positions,
>>>>>>> fc3f9570
        ERC20[] memory positionAssets,
        uint256[] memory positionBalances
    ) internal returns (uint256[] memory amountsReceived, uint256 numOfReceivedAssets) {
        amountsReceived = new uint256[](_positions.length);

        // Get the price router.
        PriceRouter priceRouter = registry.priceRouter();

        for (uint256 i; ; i++) {
            // Move on to next position if this one is empty.
            if (positionBalances[i] == 0) continue;

            // TODO: Check for optimization.
            uint256 onePositionAsset = 10**positionAssets[i].decimals();
            uint256 exchangeRate = priceRouter.getExchangeRate(positionAssets[i], asset);

            // Denominate position balance in cellar's asset.
            uint256 totalPositionBalanceInAssets = positionBalances[i].mulDivDown(exchangeRate, onePositionAsset);

            // We want to pull as much as we can from this position, but no more than needed.
            uint256 amount;

            if (totalPositionBalanceInAssets > assets) {
                amount = assets.mulDivDown(onePositionAsset, exchangeRate);
                assets = 0;
            } else {
                amount = positionBalances[i];
                assets = assets - totalPositionBalanceInAssets;
            }

            // Return the amount that will be received and increment number of received assets.
            amountsReceived[i] = amount;
            numOfReceivedAssets++;

            PositionData storage positionData = getPositionData[_positions[i]];

            // Update position balance.
            positionData.highWatermark -= amount.toInt256();

<<<<<<< HEAD
            // Withdraw from position to receiver.
            _positions[i].withdraw(amount, receiver, address(this));
=======
            // Withdraw from position.
            _positions[i].withdraw(positionData.positionType, amount, address(this));
>>>>>>> fc3f9570

            emit PulledFromPosition(_positions[i], amount);

            // Stop if no more assets to withdraw.
            if (assets == 0) break;
        }
    }

    function _withdrawInProportion(
        uint256 shares,
        uint256 totalShares,
        address receiver,
        ERC4626[] memory _positions,
        uint256[] memory positionBalances
    ) internal returns (uint256[] memory amountsReceived, uint256 numOfReceivedAssets) {
        amountsReceived = new uint256[](_positions.length);

        // Withdraw assets from positions in proportion to shares redeemed.
        for (uint256 i; i < _positions.length; i++) {
            ERC4626 position = _positions[i];
            uint256 positionBalance = positionBalances[i];

            // Move on to next position if this one is empty.
            if (positionBalance == 0) continue;

            // Get the amount of assets to withdraw from this position based on proportion to shares redeemed.
            uint256 amount = positionBalance.mulDivDown(shares, totalShares);

            // Update position balance.
            getPositionData[address(position)].highWatermark -= amount.toInt256();

            // Return the amount that will be received and increment number of received assets.
            amountsReceived[i] = amount;
            numOfReceivedAssets++;

            // Update position balance.
            getPositionData[address(_positions[i])].highWatermark -= amount.toInt256();

            // Withdraw from position to receiver.
            position.withdraw(amount, receiver, address(this));

            emit PulledFromPosition(address(position), amount);
        }
    }

    // ========================================= ACCOUNTING LOGIC =========================================

    /**
     * @notice The total amount of assets in the cellar.
     * @dev Excludes locked yield that hasn't been distributed.
     */
    function totalAssets() public view override returns (uint256 assets) {
        uint256 numOfPositions = positions.length;
        ERC20[] memory positionAssets = new ERC20[](numOfPositions);
        uint256[] memory balances = new uint256[](numOfPositions);

        for (uint256 i; i < numOfPositions; i++) {
            positionAssets[i] = positions[i].asset(getPositionData[positions[i]].positionType);
            balances[i] = positions[i].balanceOf(getPositionData[positions[i]].positionType, address(this));
        }

        assets = registry.priceRouter().getValues(positionAssets, balances, asset);
    }

    /**
     * @notice The amount of assets that the cellar would exchange for the amount of shares provided.
     * @param shares amount of shares to convert
     * @return assets the shares can be exchanged for
     */
    function convertToAssets(uint256 shares) public view override returns (uint256 assets) {
        assets = _convertToAssets(shares, totalAssets());
    }

    /**
     * @notice The amount of shares that the cellar would exchange for the amount of assets provided.
     * @param assets amount of assets to convert
     * @return shares the assets can be exchanged for
     */
    function convertToShares(uint256 assets) public view override returns (uint256 shares) {
        shares = _convertToShares(assets, totalAssets());
    }

    /**
     * @notice Simulate the effects of minting shares at the current block, given current on-chain conditions.
     * @param shares amount of shares to mint
     * @return assets that will be deposited
     */
    function previewMint(uint256 shares) public view override returns (uint256 assets) {
        assets = _previewMint(shares, totalAssets());
    }

    /**
     * @notice Simulate the effects of withdrawing assets at the current block, given current on-chain conditions.
     * @param assets amount of assets to withdraw
     * @return shares that will be redeemed
     */
    function previewWithdraw(uint256 assets) public view override returns (uint256 shares) {
        shares = _previewWithdraw(assets, totalAssets());
    }

    function _convertToAssets(uint256 shares, uint256 _totalAssets) internal view returns (uint256 assets) {
        uint256 totalShares = totalSupply; // Saves an extra SLOAD if totalSupply is non-zero.
        uint8 assetDecimals = asset.decimals();
        uint256 totalAssetsNormalized = _totalAssets.changeDecimals(assetDecimals, 18);

        assets = totalShares == 0 ? shares : shares.mulDivDown(totalAssetsNormalized, totalShares);
        assets = assets.changeDecimals(18, assetDecimals);
    }

    function _convertToShares(uint256 assets, uint256 _totalAssets) internal view returns (uint256 shares) {
        uint256 totalShares = totalSupply; // Saves an extra SLOAD if totalSupply is non-zero.
        uint8 assetDecimals = asset.decimals();
        uint256 assetsNormalized = assets.changeDecimals(assetDecimals, 18);
        uint256 totalAssetsNormalized = _totalAssets.changeDecimals(assetDecimals, 18);

        shares = totalShares == 0 ? assetsNormalized : assetsNormalized.mulDivDown(totalShares, totalAssetsNormalized);
    }

    function _previewMint(uint256 shares, uint256 _totalAssets) internal view returns (uint256 assets) {
        uint256 totalShares = totalSupply; // Saves an extra SLOAD if totalSupply is non-zero.
        uint8 assetDecimals = asset.decimals();
        uint256 totalAssetsNormalized = _totalAssets.changeDecimals(assetDecimals, 18);

        assets = totalShares == 0 ? shares : shares.mulDivUp(totalAssetsNormalized, totalShares);
        assets = assets.changeDecimals(18, assetDecimals);
    }

    function _previewWithdraw(uint256 assets, uint256 _totalAssets) internal view returns (uint256 shares) {
        uint256 totalShares = totalSupply; // Saves an extra SLOAD if totalSupply is non-zero.
        uint8 assetDecimals = asset.decimals();
        uint256 assetsNormalized = assets.changeDecimals(assetDecimals, 18);
        uint256 totalAssetsNormalized = _totalAssets.changeDecimals(assetDecimals, 18);

        shares = totalShares == 0 ? assetsNormalized : assetsNormalized.mulDivUp(totalShares, totalAssetsNormalized);
    }

    function _getData()
        internal
        view
        returns (
            uint256 _totalAssets,
            ERC4626[] memory _positions,
            ERC20[] memory positionAssets,
            uint256[] memory positionBalances
        )
    {
        uint256 len = positions.length;

        _positions = new ERC4626[](len);
        positionAssets = new ERC20[](len);
        positionBalances = new uint256[](len);

        for (uint256 i; i < len; i++) {
            ERC4626 position = ERC4626(positions[i]);

            _positions[i] = position;
            positionAssets[i] = position.asset();
            positionBalances[i] = position.maxWithdraw(address(this));
        }

        _totalAssets = registry.priceRouter().getValues(positionAssets, positionBalances, asset);
    }

    // =========================================== ACCRUAL LOGIC ===========================================

    /**
     * @notice Emitted on accruals.
     * @param platformFees amount of shares minted as platform fees this accrual
     * @param performanceFees amount of shares minted as performance fees this accrual
     */
    event Accrual(uint256 platformFees, uint256 performanceFees);

    /**
     * @notice Accrue platform fees and performance fees. May also accrue yield.
     */
    function accrue() public {
        // Get the latest address of the price router.
        PriceRouter priceRouter = registry.priceRouter();

        // Get data efficiently.
        (
            uint256 _totalAssets,
<<<<<<< HEAD
            ERC4626[] memory _positions,
=======
            ,
            address[] memory _positions,
>>>>>>> fc3f9570
            ERC20[] memory positionAssets,
            uint256[] memory positionBalances
        ) = _getData();

        // Record the total yield earned this accrual.
        uint256 totalYield;

        // Saves SLOADs during looping.
        ERC20 denominationAsset = asset;

        for (uint256 i; i < _positions.length; i++) {
            PositionData storage positionData = getPositionData[_positions[i]];

            // Get the current position balance.
            uint256 balanceThisAccrual = positionBalances[i];

            // Measure yield earned against this position's high watermark.
            int256 yield = balanceThisAccrual.toInt256() - positionData.highWatermark;

            // Move on if there is no yield to accrue.
            if (yield <= 0) continue;

            // Denominate yield in cellar's asset and count it towards our total yield for this accural.
            totalYield += priceRouter.getValue(positionAssets[i], yield.toUint256(), denominationAsset);

            // Update position's high watermark.
            positionData.highWatermark = balanceThisAccrual.toInt256();
        }

        // Compute and store current exchange rate between assets and shares for gas efficiency.
        uint256 exchangeRate = _convertToShares(1, _totalAssets);

        // Calculate platform fees accrued.
        uint256 elapsedTime = block.timestamp - lastAccrual;
        uint256 platformFeeInAssets = (_totalAssets * elapsedTime * platformFee) / 1e18 / 365 days;
        uint256 platformFees = _convertToFees(platformFeeInAssets, exchangeRate);

        // Calculate performance fees accrued.
        uint256 performanceFeeInAssets = totalYield.mulWadDown(performanceFee);
        uint256 performanceFees = _convertToFees(performanceFeeInAssets, exchangeRate);

        // Mint accrued fees as shares.
        _mint(address(this), platformFees + performanceFees);

        lastAccrual = uint32(block.timestamp);

        emit Accrual(platformFees, performanceFees);
    }

    function _convertToFees(uint256 assets, uint256 exchangeRate) internal view returns (uint256 fees) {
        // Convert amount of assets to take as fees to shares.
        uint256 feesInShares = assets * exchangeRate;

        // Saves an SLOAD.
        uint256 totalShares = totalSupply;

        // Get the amount of fees to mint. Without this, the value of fees minted would be slightly
        // diluted because total shares increased while total assets did not. This counteracts that.
        uint256 denominator = totalShares - feesInShares;
        fees = denominator > 0 ? feesInShares.mulDivUp(totalShares, denominator) : 0;
    }

    // =========================================== POSITION LOGIC ===========================================

    /**
     * @notice Move assets between positions. To move assets from/to this cellar's holdings, specify
     *         the address of this cellar as the `fromPosition`/`toPosition`.
     * @param fromPosition address of the position to move assets from
     * @param toPosition address of the position to move assets to
     * @param assetsFrom amount of assets to move from the from position
     */
    function rebalance(
        address fromPosition,
        address toPosition,
        uint256 assetsFrom,
        SwapRouter.Exchange exchange,
        bytes calldata params
    ) external onlyOwner returns (uint256 assetsTo) {
        // Get position data.
        PositionData storage fromPositionData = getPositionData[fromPosition];
        PositionData storage toPositionData = getPositionData[toPosition];

        // Without this, withdrawals from this position would be counted as losses during the
        // next fee accrual.
        fromPositionData.highWatermark -= assetsFrom.toInt256();

        // Withdraw from position.
        fromPosition.withdraw(fromPositionData.positionType, assetsFrom, address(this));

        // Swap to the asset of the other position if necessary.
        ERC20 fromAsset = fromPosition.asset(fromPositionData.positionType);
        ERC20 toAsset = toPosition.asset(toPositionData.positionType);
        assetsTo = fromAsset != toAsset ? _swap(fromAsset, assetsFrom, exchange, params) : assetsFrom;

        // Check that position being rebalanced to is currently being used.
        if (!isPositionUsed[toPosition]) revert USR_InvalidPosition(address(toPosition));

        // Without this, deposits to this position would be counted as yield during the next fee
        // accrual.
        toPositionData.highWatermark += assetsTo.toInt256();

        // Deposit into position.
        toPosition.deposit(toPositionData.positionType, assetsTo);
    }

    // ============================================ LIMITS LOGIC ============================================

    /**
     * @notice Total amount of assets that can be deposited for a user.
     * @param receiver address of account that would receive the shares
     * @return assets maximum amount of assets that can be deposited
     */
    function maxDeposit(address receiver) public view override returns (uint256 assets) {
        if (isShutdown) return 0;

        uint256 asssetDepositLimit = depositLimit;
        uint256 asssetLiquidityLimit = liquidityLimit;
        if (asssetDepositLimit == type(uint256).max && asssetLiquidityLimit == type(uint256).max)
            return type(uint256).max;

        // Get data efficiently.
        uint256 _totalAssets = totalAssets();
        uint256 ownedAssets = _convertToAssets(balanceOf[receiver], _totalAssets);

        uint256 leftUntilDepositLimit = asssetDepositLimit.subMinZero(ownedAssets);
        uint256 leftUntilLiquidityLimit = asssetLiquidityLimit.subMinZero(_totalAssets);

        // Only return the more relevant of the two.
        assets = Math.min(leftUntilDepositLimit, leftUntilLiquidityLimit);
    }

    /**
     * @notice Total amount of shares that can be minted for a user.
     * @param receiver address of account that would receive the shares
     * @return shares maximum amount of shares that can be minted
     */
    function maxMint(address receiver) public view override returns (uint256 shares) {
        if (isShutdown) return 0;

        uint256 asssetDepositLimit = depositLimit;
        uint256 asssetLiquidityLimit = liquidityLimit;
        if (asssetDepositLimit == type(uint256).max && asssetLiquidityLimit == type(uint256).max)
            return type(uint256).max;

        // Get data efficiently.
        uint256 _totalAssets = totalAssets();
        uint256 ownedAssets = _convertToAssets(balanceOf[receiver], _totalAssets);

        uint256 leftUntilDepositLimit = asssetDepositLimit.subMinZero(ownedAssets);
        uint256 leftUntilLiquidityLimit = asssetLiquidityLimit.subMinZero(_totalAssets);

        // Only return the more relevant of the two.
        shares = _convertToShares(Math.min(leftUntilDepositLimit, leftUntilLiquidityLimit), _totalAssets);
    }

    // ========================================= FEES LOGIC =========================================

    /**
     * @notice Emitted when platform fees are send to the Sommelier chain.
     * @param feesInSharesRedeemed amount of fees redeemed for assets to send
     * @param feesInAssetsSent amount of assets fees were redeemed for that were sent
     */
    event SendFees(uint256 feesInSharesRedeemed, uint256 feesInAssetsSent);

    /**
     * @notice Transfer accrued fees to the Sommelier chain to distribute.
     * @dev Fees are accrued as shares and redeemed upon transfer.
     */
    function sendFees() public onlyOwner {
        // Redeem our fee shares for assets to send to the fee distributor module.
        uint256 totalFees = balanceOf[address(this)];
        uint256 assets = previewRedeem(totalFees);
        require(assets != 0, "ZERO_ASSETS");

        beforeWithdraw(assets, 0, address(0), address(0));

        _burn(address(this), totalFees);

        // Transfer assets to a fee distributor on the Sommelier chain.
        IGravity gravityBridge = IGravity(registry.gravityBridge());
        asset.safeApprove(address(gravityBridge), assets); // TODO: change to send the asset withdrawn
        gravityBridge.sendToCosmos(address(asset), feesDistributor, assets);

        emit SendFees(totalFees, assets);
    }

    // ========================================== RECOVERY LOGIC ==========================================

    /**
     * @notice Emitted when tokens accidentally sent to cellar are recovered.
     * @param token the address of the token
     * @param to the address sweeped tokens were transferred to
     * @param amount amount transferred out
     */
    event Sweep(address indexed token, address indexed to, uint256 amount);

    function sweep(
        ERC20 token,
        address to,
        uint256 amount
    ) external onlyOwner {
        // Prevent sweeping of assets managed by the cellar and shares minted to the cellar as fees.
        if (token == asset || token == this) revert USR_ProtectedAsset(address(token));
        for (uint256 i; i < positions.length; i++)
            if (address(token) == address(positions[i])) revert USR_ProtectedAsset(address(token));

        // Transfer out tokens in this cellar that shouldn't be here.
        token.safeTransfer(to, amount);

        emit Sweep(address(token), to, amount);
    }

    // ========================================== HELPER FUNCTIONS ==========================================

<<<<<<< HEAD
=======
    function _getData()
        internal
        view
        returns (
            uint256 _totalAssets,
            uint256 _totalHoldings,
            address[] memory _positions,
            ERC20[] memory positionAssets,
            uint256[] memory positionBalances
        )
    {
        uint256 len = positions.length;

        _positions = new address[](len);
        positionAssets = new ERC20[](len);
        positionBalances = new uint256[](len);

        for (uint256 i; i < len; i++) {
            _positions[i] = positions[i];
            positionAssets[i] = positions[i].asset(getPositionData[positions[i]].positionType);
            positionBalances[i] = positions[i].balanceOf(getPositionData[positions[i]].positionType, address(this));
        }

        _totalHoldings = totalHoldings();
        _totalAssets = registry.priceRouter().getValues(positionAssets, positionBalances, asset) + _totalHoldings;
    }

>>>>>>> fc3f9570
    function _swap(
        ERC20 assetIn,
        uint256 amountIn,
        SwapRouter.Exchange exchange,
        bytes calldata params
    ) internal returns (uint256 amountOut) {
        // Store the expected amount of the asset in that we expect to have after the swap.
        uint256 expectedAssetsInAfter = assetIn.balanceOf(address(this)) - amountIn;

        // Get the address of the latest swap router.
        SwapRouter swapRouter = registry.swapRouter();

        // Approve swap router to swap assets.
        assetIn.safeApprove(address(swapRouter), amountIn);

        // Perform swap.
        amountOut = swapRouter.swap(exchange, params);

        // Check that the amount of assets swapped is what is expected. Will revert if the `params`
        // specified a different amount of assets to swap then `amountIn`.
        // TODO: consider replacing with revert statement
        require(assetIn.balanceOf(address(this)) == expectedAssetsInAfter, "INCORRECT_PARAMS_AMOUNT");
    }
}<|MERGE_RESOLUTION|>--- conflicted
+++ resolved
@@ -10,17 +10,11 @@
 import { IGravity } from "../interfaces/IGravity.sol";
 import { AddressArray } from "src/utils/AddressArray.sol";
 import { Math } from "../utils/Math.sol";
-<<<<<<< HEAD
-import { console } from "@forge-std/Test.sol"; // TODO: Delete.
-=======
-import { PositionLib, PositionType } from "src/base/PositionLib.sol";
->>>>>>> fc3f9570
 
 import "../Errors.sol";
 
 contract Cellar is ERC4626, Ownable, Multicall {
     using AddressArray for address[];
-    using PositionLib for address;
     using SafeTransferLib for ERC20;
     using SafeCast for uint256;
     using SafeCast for int256;
@@ -59,6 +53,12 @@
      */
     event PositionSwapped(address indexed newPosition1, address indexed newPosition2, uint256 index1, uint256 index2);
 
+    enum PositionType {
+        ERC20,
+        ERC4626,
+        Cellar
+    }
+
     // TODO: pack struct
     struct PositionData {
         PositionType positionType;
@@ -110,7 +110,7 @@
         address position = positions[index];
 
         // Only remove position if it is empty.
-        uint256 positionBalance = position.balanceOf(getPositionData[position].positionType, address(this));
+        uint256 positionBalance = _balanceOf(position);
         if (positionBalance > 0) revert USR_PositionNotEmpty(position, positionBalance);
 
         // Remove position at the given index.
@@ -130,7 +130,7 @@
         address position = positions[index];
 
         // Only remove position if it is empty.
-        uint256 positionBalance = position.balanceOf(getPositionData[position].positionType, address(this));
+        uint256 positionBalance = _balanceOf(position);
         if (positionBalance > 0) revert USR_PositionNotEmpty(position, positionBalance);
 
         // Remove last position.
@@ -145,7 +145,7 @@
         address oldPosition = positions[index];
 
         // Only remove position if it is empty.
-        uint256 positionBalance = oldPosition.balanceOf(getPositionData[oldPosition].positionType, address(this));
+        uint256 positionBalance = _balanceOf(oldPosition);
         if (positionBalance > 0) revert USR_PositionNotEmpty(oldPosition, positionBalance);
 
         // Replace old position with new position.
@@ -237,6 +237,9 @@
     function setHoldingPosition(address newHoldingPosition) external onlyOwner {
         if (!isPositionUsed[newHoldingPosition]) revert USR_InvalidPosition(newHoldingPosition);
 
+        ERC20 holdingPositionAsset = _assetOf(newHoldingPosition);
+        if (holdingPositionAsset == asset) revert USR_AssetMismatch(address(holdingPositionAsset), address(asset));
+
         emit HoldingPositionChanged(holdingPosition, newHoldingPosition);
 
         holdingPosition = newHoldingPosition;
@@ -431,11 +434,9 @@
         Registry _registry,
         ERC20 _asset,
         address[] memory _positions,
-<<<<<<< HEAD
+        PositionType[] memory _positionTypes,
         address _holdingPosition,
-=======
-        PositionType[] memory _positionTypes,
->>>>>>> fc3f9570
+        WithdrawType _withdrawType,
         string memory _name,
         string memory _symbol
     ) ERC4626(_asset, _name, _symbol, 18) Ownable() {
@@ -457,7 +458,13 @@
         // Initialize holding position.
         if (!isPositionUsed[_holdingPosition]) revert USR_InvalidPosition(_holdingPosition);
 
+        ERC20 holdingPositionAsset = _assetOf(_holdingPosition);
+        if (holdingPositionAsset != _asset) revert USR_AssetMismatch(address(holdingPositionAsset), address(_asset));
+
         holdingPosition = _holdingPosition;
+
+        // Initialize withdraw type.
+        withdrawType = _withdrawType;
 
         // Initialize last accrual timestamp to time that cellar was created, otherwise the first
         // `accrue` will take platform fees from 1970 to the time it is called.
@@ -485,8 +492,7 @@
         uint256,
         address
     ) internal override {
-        // TODO: Refactor once support for different position types is implemented.
-        ERC4626(holdingPosition).deposit(assets, address(this));
+        _depositTo(holdingPosition, assets);
     }
 
     function withdraw(
@@ -517,11 +523,10 @@
             uint256[] memory amountsOut
         )
     {
-<<<<<<< HEAD
         // Get data efficiently.
         (
             uint256 _totalAssets, // Store totalHoldings and pass into _withdrawInOrder if no stack errors.
-            ERC4626[] memory _positions,
+            address[] memory _positions,
             ERC20[] memory positionAssets,
             uint256[] memory positionBalances
         ) = _getData();
@@ -538,39 +543,6 @@
         uint256 totalShares = totalSupply;
 
         _burn(owner, shares);
-=======
-        // Only withdraw if not enough assets in the holding pool.
-        if (totalHoldings() >= assets) {
-            receivedAssets = new ERC20[](1);
-            amountsOut = new uint256[](1);
-
-            receivedAssets[0] = asset;
-            amountsOut[0] = assets;
-
-            shares = withdraw(assets, receiver, owner);
-        } else {
-            // Would be more efficient to store `totalHoldings` to avoid calling twice, but will
-            // cause stack errors.
-            assets -= totalHoldings();
-
-            // Get data efficiently.
-            (
-                uint256 _totalAssets,
-                ,
-                address[] memory _positions,
-                ERC20[] memory positionAssets,
-                uint256[] memory positionBalances
-            ) = _getData();
-
-            // Get the amount of share needed to redeem.
-            shares = _previewWithdraw(assets, _totalAssets);
-
-            if (msg.sender != owner) {
-                uint256 allowed = allowance[owner][msg.sender]; // Saves gas for limited approvals.
-
-                if (allowed != type(uint256).max) allowance[owner][msg.sender] = allowed - shares;
-            }
->>>>>>> fc3f9570
 
         emit Withdraw(msg.sender, receiver, owner, assets, shares);
 
@@ -609,7 +581,7 @@
         // Get data efficiently.
         (
             uint256 _totalAssets, // Store totalHoldings and pass into _withdrawInOrder if no stack errors.
-            ERC4626[] memory _positions,
+            address[] memory _positions,
             ERC20[] memory positionAssets,
             uint256[] memory positionBalances
         ) = _getData();
@@ -651,12 +623,8 @@
 
     function _withdrawInOrder(
         uint256 assets,
-<<<<<<< HEAD
         address receiver,
-        ERC4626[] memory _positions,
-=======
         address[] memory _positions,
->>>>>>> fc3f9570
         ERC20[] memory positionAssets,
         uint256[] memory positionBalances
     ) internal returns (uint256[] memory amountsReceived, uint256 numOfReceivedAssets) {
@@ -691,18 +659,8 @@
             amountsReceived[i] = amount;
             numOfReceivedAssets++;
 
-            PositionData storage positionData = getPositionData[_positions[i]];
-
-            // Update position balance.
-            positionData.highWatermark -= amount.toInt256();
-
-<<<<<<< HEAD
-            // Withdraw from position to receiver.
-            _positions[i].withdraw(amount, receiver, address(this));
-=======
             // Withdraw from position.
-            _positions[i].withdraw(positionData.positionType, amount, address(this));
->>>>>>> fc3f9570
+            _withdrawFrom(_positions[i], amount, receiver);
 
             emit PulledFromPosition(_positions[i], amount);
 
@@ -715,14 +673,14 @@
         uint256 shares,
         uint256 totalShares,
         address receiver,
-        ERC4626[] memory _positions,
+        address[] memory _positions,
         uint256[] memory positionBalances
     ) internal returns (uint256[] memory amountsReceived, uint256 numOfReceivedAssets) {
         amountsReceived = new uint256[](_positions.length);
 
         // Withdraw assets from positions in proportion to shares redeemed.
         for (uint256 i; i < _positions.length; i++) {
-            ERC4626 position = _positions[i];
+            address position = _positions[i];
             uint256 positionBalance = positionBalances[i];
 
             // Move on to next position if this one is empty.
@@ -730,21 +688,15 @@
 
             // Get the amount of assets to withdraw from this position based on proportion to shares redeemed.
             uint256 amount = positionBalance.mulDivDown(shares, totalShares);
-
-            // Update position balance.
-            getPositionData[address(position)].highWatermark -= amount.toInt256();
 
             // Return the amount that will be received and increment number of received assets.
             amountsReceived[i] = amount;
             numOfReceivedAssets++;
 
-            // Update position balance.
-            getPositionData[address(_positions[i])].highWatermark -= amount.toInt256();
-
             // Withdraw from position to receiver.
-            position.withdraw(amount, receiver, address(this));
-
-            emit PulledFromPosition(address(position), amount);
+            _withdrawFrom(position, amount, receiver);
+
+            emit PulledFromPosition(position, amount);
         }
     }
 
@@ -760,8 +712,9 @@
         uint256[] memory balances = new uint256[](numOfPositions);
 
         for (uint256 i; i < numOfPositions; i++) {
-            positionAssets[i] = positions[i].asset(getPositionData[positions[i]].positionType);
-            balances[i] = positions[i].balanceOf(getPositionData[positions[i]].positionType, address(this));
+            address position = positions[i];
+            positionAssets[i] = _assetOf(position);
+            balances[i] = _balanceOf(position);
         }
 
         assets = registry.priceRouter().getValues(positionAssets, balances, asset);
@@ -844,23 +797,23 @@
         view
         returns (
             uint256 _totalAssets,
-            ERC4626[] memory _positions,
+            address[] memory _positions,
             ERC20[] memory positionAssets,
             uint256[] memory positionBalances
         )
     {
         uint256 len = positions.length;
 
-        _positions = new ERC4626[](len);
+        _positions = new address[](len);
         positionAssets = new ERC20[](len);
         positionBalances = new uint256[](len);
 
         for (uint256 i; i < len; i++) {
-            ERC4626 position = ERC4626(positions[i]);
+            address position = positions[i];
 
             _positions[i] = position;
-            positionAssets[i] = position.asset();
-            positionBalances[i] = position.maxWithdraw(address(this));
+            positionAssets[i] = _assetOf(position);
+            positionBalances[i] = _balanceOf(position);
         }
 
         _totalAssets = registry.priceRouter().getValues(positionAssets, positionBalances, asset);
@@ -885,12 +838,7 @@
         // Get data efficiently.
         (
             uint256 _totalAssets,
-<<<<<<< HEAD
-            ERC4626[] memory _positions,
-=======
-            ,
             address[] memory _positions,
->>>>>>> fc3f9570
             ERC20[] memory positionAssets,
             uint256[] memory positionBalances
         ) = _getData();
@@ -969,31 +917,19 @@
         SwapRouter.Exchange exchange,
         bytes calldata params
     ) external onlyOwner returns (uint256 assetsTo) {
-        // Get position data.
-        PositionData storage fromPositionData = getPositionData[fromPosition];
-        PositionData storage toPositionData = getPositionData[toPosition];
-
-        // Without this, withdrawals from this position would be counted as losses during the
-        // next fee accrual.
-        fromPositionData.highWatermark -= assetsFrom.toInt256();
-
-        // Withdraw from position.
-        fromPosition.withdraw(fromPositionData.positionType, assetsFrom, address(this));
-
-        // Swap to the asset of the other position if necessary.
-        ERC20 fromAsset = fromPosition.asset(fromPositionData.positionType);
-        ERC20 toAsset = toPosition.asset(toPositionData.positionType);
-        assetsTo = fromAsset != toAsset ? _swap(fromAsset, assetsFrom, exchange, params) : assetsFrom;
-
         // Check that position being rebalanced to is currently being used.
         if (!isPositionUsed[toPosition]) revert USR_InvalidPosition(address(toPosition));
 
-        // Without this, deposits to this position would be counted as yield during the next fee
-        // accrual.
-        toPositionData.highWatermark += assetsTo.toInt256();
+        // Withdraw from position.
+        _withdrawFrom(fromPosition, assetsFrom, address(this));
+
+        // Swap to the asset of the other position if necessary.
+        ERC20 fromAsset = _assetOf(fromPosition);
+        ERC20 toAsset = _assetOf(toPosition);
+        assetsTo = fromAsset != toAsset ? _swap(fromAsset, assetsFrom, exchange, params) : assetsFrom;
 
         // Deposit into position.
-        toPosition.deposit(toPositionData.positionType, assetsTo);
+        _depositTo(toPosition, assetsTo);
     }
 
     // ============================================ LIMITS LOGIC ============================================
@@ -1105,36 +1041,61 @@
 
     // ========================================== HELPER FUNCTIONS ==========================================
 
-<<<<<<< HEAD
-=======
-    function _getData()
-        internal
-        view
-        returns (
-            uint256 _totalAssets,
-            uint256 _totalHoldings,
-            address[] memory _positions,
-            ERC20[] memory positionAssets,
-            uint256[] memory positionBalances
-        )
-    {
-        uint256 len = positions.length;
-
-        _positions = new address[](len);
-        positionAssets = new ERC20[](len);
-        positionBalances = new uint256[](len);
-
-        for (uint256 i; i < len; i++) {
-            _positions[i] = positions[i];
-            positionAssets[i] = positions[i].asset(getPositionData[positions[i]].positionType);
-            positionBalances[i] = positions[i].balanceOf(getPositionData[positions[i]].positionType, address(this));
-        }
-
-        _totalHoldings = totalHoldings();
-        _totalAssets = registry.priceRouter().getValues(positionAssets, positionBalances, asset) + _totalHoldings;
-    }
-
->>>>>>> fc3f9570
+    function _depositTo(address position, uint256 assets) internal {
+        PositionData storage positionData = getPositionData[position];
+        PositionType positionType = positionData.positionType;
+
+        // Without this, deposits to this position would be counted as yield during the next fee
+        // accrual.
+        positionData.highWatermark += assets.toInt256();
+
+        // Deposit into position.
+        if (positionType == PositionType.ERC4626 || positionType == PositionType.Cellar) {
+            ERC4626(position).asset().safeApprove(position, assets);
+            ERC4626(position).deposit(assets, address(this));
+        }
+    }
+
+    function _withdrawFrom(
+        address position,
+        uint256 assets,
+        address receiver
+    ) internal {
+        PositionData storage positionData = getPositionData[position];
+        PositionType positionType = positionData.positionType;
+
+        // Without this, withdrawals from this position would be counted as losses during the
+        // next fee accrual.
+        positionData.highWatermark -= assets.toInt256();
+
+        // Withdraw from position.
+        if (positionType == PositionType.ERC4626 || positionType == PositionType.Cellar) {
+            ERC4626(position).withdraw(assets, receiver, address(this));
+        } else {
+            if (receiver != address(this)) ERC20(position).safeTransfer(receiver, assets);
+        }
+    }
+
+    function _balanceOf(address position) internal view returns (uint256) {
+        PositionType positionType = getPositionData[position].positionType;
+
+        if (positionType == PositionType.ERC4626 || positionType == PositionType.Cellar) {
+            return ERC4626(position).maxWithdraw(address(this));
+        } else {
+            return ERC20(position).balanceOf(address(this));
+        }
+    }
+
+    function _assetOf(address position) internal view returns (ERC20) {
+        PositionType positionType = getPositionData[position].positionType;
+
+        if (positionType == PositionType.ERC4626 || positionType == PositionType.Cellar) {
+            return ERC4626(position).asset();
+        } else {
+            return ERC20(position);
+        }
+    }
+
     function _swap(
         ERC20 assetIn,
         uint256 amountIn,
