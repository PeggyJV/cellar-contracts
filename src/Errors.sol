// SPDX-License-Identifier: Apache-2.0
pragma solidity 0.8.15;

// ========================================== USER ERRORS ===========================================

/**
 * @dev These errors represent invalid user input to functions. Where appropriate, the invalid value
 *      is specified along with constraints. These errors can be resolved by callers updating their
 *      arguments.
 */

/**
 * @notice Attempted an action with zero assets.
 */
error USR_ZeroAssets();

/**
 * @notice Attempted an action with zero shares.
 */
error USR_ZeroShares();

/**
 * @notice Attempted deposit more than the max deposit.
 * @param assets the assets user attempted to deposit
 * @param maxDeposit the max assets that can be deposited
 */
error USR_DepositRestricted(uint256 assets, uint256 maxDeposit);

/**
 * @notice Attempted to transfer more active shares than the user has.
 * @param activeShares amount of shares user has
 * @param attemptedActiveShares amount of shares user tried to transfer
 */
error USR_NotEnoughActiveShares(uint256 activeShares, uint256 attemptedActiveShares);

/**
 * @notice Attempted swap into an asset that is not the current asset of the position.
 * @param assetOut address of the asset attempted to swap to
 * @param currentAsset address of the current asset of position
 */
error USR_InvalidSwap(address assetOut, address currentAsset);

/**
 * @notice Attempted to sweep an asset that is managed by the cellar.
 * @param token address of the token that can't be sweeped
 */
error USR_ProtectedAsset(address token);

/**
 * @notice Attempted rebalance into the same position.
 * @param position address of the position
 */
error USR_SamePosition(address position);

/**
 * @notice Attempted to update the position to one that is not supported by the platform.
 * @param positon address of the unsupported position
 */
error USR_UnsupportedPosition(address positon);

/**
 * @notice Attempted to update the asset to one that is not supported by the platform.
 * @param asset address of the unsupported asset
 */
error USR_UnsupportedAsset(address asset);

/**
 * @notice Attempted an operation on an untrusted position.
 * @param position address of the position
 */
error USR_UntrustedPosition(address position);

/**
 * @notice Attempted to update a position to an asset that uses an incompatible amount of decimals.
 * @param newDecimals decimals of precision that the new position uses
 * @param maxDecimals maximum decimals of precision for a position to be compatible with the cellar
 */
error USR_TooManyDecimals(uint8 newDecimals, uint8 maxDecimals);

/**
 * @notice Attempted set the cellar's asset to WETH with an asset that is not WETH compatible.
 * @param asset address of the asset that is not WETH compatible
 */
error USR_AssetNotWETH(address asset);

/**
 * @notice User attempted to stake zero amount.
 */
error USR_ZeroDeposit();

/**
 * @notice User attempted to stake an amount smaller than the minimum deposit.
 *
 * @param amount                Amount user attmpted to stake.
 * @param minimumDeposit        The minimum deopsit amount accepted.
 */
error USR_MinimumDeposit(uint256 amount, uint256 minimumDeposit);

/**
 * @notice The specified deposit ID does not exist for the caller.
 *
 * @param depositId             The deposit ID provided for lookup.
 */
error USR_NoDeposit(uint256 depositId);

/**
 * @notice The user is attempting to cancel unbonding for a deposit which is not unbonding.
 *
 * @param depositId             The deposit ID the user attempted to cancel.
 */
error USR_NotUnbonding(uint256 depositId);

/**
 * @notice The user is attempting to unbond a deposit which has already been unbonded.
 *
 * @param depositId             The deposit ID the user attempted to unbond.
 */
error USR_AlreadyUnbonding(uint256 depositId);

/**
 * @notice The user is attempting to unstake a deposit which is still timelocked.
 *
 * @param depositId             The deposit ID the user attempted to unstake.
 */
error USR_StakeLocked(uint256 depositId);

/**
 * @notice The contract owner attempted to update rewards but the new reward rate would cause overflow.
 */
error USR_RewardTooLarge();

/**
 * @notice The reward distributor attempted to update rewards but 0 rewards per epoch.
 *         This can also happen if there is less than 1 wei of rewards per second of the
 *         epoch - due to integer division this will also lead to 0 rewards.
 */
error USR_ZeroRewardsPerEpoch();

/**
 * @notice The caller attempted to stake with a lock value that did not
 *         correspond to a valid staking time.
 *
 * @param lock                  The provided lock value.
 */
error USR_InvalidLockValue(uint256 lock);

/**
 * @notice The caller attempted an signed action with an invalid signature.
 * @param signatureLength length of the signature passed in
 * @param expectedSignatureLength expected length of the signature passed in
 */
error USR_InvalidSignature(uint256 signatureLength, uint256 expectedSignatureLength);

/**
 * @notice Attempted to add a position that is already being used.
 * @param position address of the position
 */
error USR_PositionAlreadyUsed(address position);

/**
 * @notice Attempted an action on a position that is not being used by the cellar but must be for
 *         the operation to succeed.
 * @param position address of the invalid position
 */
error USR_InvalidPosition(address position);

/**
 * @notice Attempted an action on a position that is required to be empty before the action can be performed.
 * @param position address of the non-empty position
 * @param sharesRemaining amount of shares remaining in the position
 */
error USR_PositionNotEmpty(address position, uint256 sharesRemaining);

/**
 * @notice Attempted an operation with arrays of unequal lengths that were expected to be equal length.
 */
error USR_LengthMismatch();

<<<<<<< HEAD
=======
/**
 * @notice Attempted an operation with an invalid signature.
 * @param signatureLength length of the signature
 * @param expectedSignatureLength expected length of the signature
 */
error USR_InvalidSignature(uint256 signatureLength, uint256 expectedSignatureLength);

/**
 * @notice Attempted an operation with an asset that was different then the one expected.
 * @param asset address of the asset
 * @param expectedAsset address of the expected asset
 */
error USR_AssetMismatch(address asset, address expectedAsset);

>>>>>>> 0bd9e0a0
// ========================================== STATE ERRORS ===========================================

/**
 * @dev These errors represent actions that are being prevented due to current contract state.
 *      These errors do not relate to user input, and may or may not be resolved by other actions
 *      or the progression of time.
 */

/**
 * @notice Attempted action was prevented due to contract being shutdown.
 */
error STATE_ContractShutdown();

/**
 * @notice Attempted to shutdown the contract when it was already shutdown.
 */
error STATE_AlreadyShutdown();

/**
 * @notice The caller attempted to start a reward period, but the contract did not have enough tokens
 *         for the specified amount of rewards.
 *
 * @param rewardBalance         The amount of distributionToken held by the contract.
 * @param reward                The amount of rewards the caller attempted to distribute.
 */
error STATE_RewardsNotFunded(uint256 rewardBalance, uint256 reward);

/**
 * @notice Attempted an operation that is prohibited while yield is still being distributed from the last accrual.
 */
error STATE_AccrualOngoing();

/**
 * @notice The caller attempted to change the epoch length, but current reward epochs were active.
 */
error STATE_RewardsOngoing();

/**
 * @notice The caller attempted to change the next epoch duration, but there are rewards ready.
 */
error STATE_RewardsReady();

/**
 * @notice The caller attempted to deposit stake, but there are no remaining rewards to pay out.
 */
error STATE_NoRewardsLeft();

/**
 * @notice The caller attempted to perform an an emergency unstake, but the contract
 *         is not in emergency mode.
 */
error STATE_NoEmergencyUnstake();

/**
 * @notice The caller attempted to perform an an emergency unstake, but the contract
 *         is not in emergency mode, or the emergency mode does not allow claiming rewards.
 */
error STATE_NoEmergencyClaim();

/**
 * @notice The caller attempted to perform a state-mutating action (e.g. staking or unstaking)
 *         while the contract was paused.
 */
error STATE_ContractPaused();

/**
 * @notice The caller attempted to perform a state-mutating action (e.g. staking or unstaking)
 *         while the contract was killed (placed in emergency mode).
 * @dev    Emergency mode is irreversible.
 */
error STATE_ContractKilled();

/**
 * @notice Attempted an operation to price an asset that under its minimum valid price.
 * @param asset address of the asset that is under its minimum valid price
 * @param price price of the asset
 * @param minPrice minimum valid price of the asset
 */
error STATE_AssetBelowMinPrice(address asset, uint256 price, uint256 minPrice);

/**
 * @notice Attempted an operation to price an asset that under its maximum valid price.
 * @param asset address of the asset that is under its maximum valid price
 * @param price price of the asset
 * @param maxPrice maximum valid price of the asset
 */
error STATE_AssetAboveMaxPrice(address asset, uint256 price, uint256 maxPrice);

/**
 * @notice Attempted to fetch a price for an asset that has not been updated in too long.
 * @param asset address of the asset thats price is stale
 * @param timeSinceLastUpdate seconds since the last price update
 * @param heartbeat maximum allowed time between price updates
 */
error STATE_StalePrice(address asset, uint256 timeSinceLastUpdate, uint256 heartbeat);<|MERGE_RESOLUTION|>--- conflicted
+++ resolved
@@ -145,13 +145,6 @@
 error USR_InvalidLockValue(uint256 lock);
 
 /**
- * @notice The caller attempted an signed action with an invalid signature.
- * @param signatureLength length of the signature passed in
- * @param expectedSignatureLength expected length of the signature passed in
- */
-error USR_InvalidSignature(uint256 signatureLength, uint256 expectedSignatureLength);
-
-/**
  * @notice Attempted to add a position that is already being used.
  * @param position address of the position
  */
@@ -176,8 +169,6 @@
  */
 error USR_LengthMismatch();
 
-<<<<<<< HEAD
-=======
 /**
  * @notice Attempted an operation with an invalid signature.
  * @param signatureLength length of the signature
@@ -192,7 +183,6 @@
  */
 error USR_AssetMismatch(address asset, address expectedAsset);
 
->>>>>>> 0bd9e0a0
 // ========================================== STATE ERRORS ===========================================
 
 /**
