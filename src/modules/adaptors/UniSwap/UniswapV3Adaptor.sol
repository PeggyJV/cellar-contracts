--- conflicted
+++ resolved
@@ -84,17 +84,9 @@
 
     /**
      * @notice Uniswap V3 Tracker on ETH Mainnet.
-<<<<<<< HEAD
-     * @dev for testing use 0xa0Cb889707d426A7A386870A03bc70d1b0697598
-     * @dev for prod use 0x0D2ca1DBA6B3245B259949a256974dD3461C5b05
-     */
-    function tracker() internal pure returns (UniswapV3PositionTracker) {
-        return UniswapV3PositionTracker(0xa0Cb889707d426A7A386870A03bc70d1b0697598);
-=======
      */
     function tracker() internal pure returns (UniswapV3PositionTracker) {
         return UniswapV3PositionTracker(0x0D2ca1DBA6B3245B259949a256974dD3461C5b05);
->>>>>>> fc4e548c
     }
 
     //============================================ Implement Base Functions ===========================================
