// SPDX-License-Identifier: Apache-2.0
pragma solidity 0.8.15;

import { ERC20 } from "@solmate/tokens/ERC20.sol";
<<<<<<< HEAD
import { SwapRouter } from "./modules/swap-router/SwapRouter.sol";
import { PriceRouter } from "./modules/PriceRouter.sol";
=======
import { SwapRouter } from "src/modules/swap-router/SwapRouter.sol";
import { PriceRouter } from "src/modules/price-router/PriceRouter.sol";
>>>>>>> 7a68af2b
import { IGravity } from "./interfaces/IGravity.sol";
import { Ownable } from "@openzeppelin/contracts/access/Ownable.sol";

// TODO: configure defaults
// TODO: add natspec
// TODO: add events

contract Registry is Ownable {
    SwapRouter public swapRouter;
    PriceRouter public priceRouter;
    IGravity public gravityBridge;

    constructor(
        SwapRouter _swapRouter,
        PriceRouter _priceRouter,
        IGravity _gravityBridge
    ) {
        swapRouter = _swapRouter;
        priceRouter = _priceRouter;
        gravityBridge = _gravityBridge;
    }

<<<<<<< HEAD
    function setSwapRouter(SwapRouter newSwapRouter) external {
        swapRouter = newSwapRouter;
    }

    function setPriceRouter(PriceRouter newPriceRouter) external {
        priceRouter = newPriceRouter;
    }

    function setGravityBridge(IGravity newGravityBridge) external {
=======
    function setSwapRouter(SwapRouter newSwapRouter) external onlyOwner {
        swapRouter = newSwapRouter;
    }

    function setPriceRouter(PriceRouter newPriceRouter) external onlyOwner {
        priceRouter = newPriceRouter;
    }

    function setGravityBridge(IGravity newGravityBridge) external onlyOwner {
>>>>>>> 7a68af2b
        gravityBridge = newGravityBridge;
    }
}<|MERGE_RESOLUTION|>--- conflicted
+++ resolved
@@ -2,13 +2,8 @@
 pragma solidity 0.8.15;
 
 import { ERC20 } from "@solmate/tokens/ERC20.sol";
-<<<<<<< HEAD
-import { SwapRouter } from "./modules/swap-router/SwapRouter.sol";
-import { PriceRouter } from "./modules/PriceRouter.sol";
-=======
 import { SwapRouter } from "src/modules/swap-router/SwapRouter.sol";
 import { PriceRouter } from "src/modules/price-router/PriceRouter.sol";
->>>>>>> 7a68af2b
 import { IGravity } from "./interfaces/IGravity.sol";
 import { Ownable } from "@openzeppelin/contracts/access/Ownable.sol";
 
@@ -31,17 +26,6 @@
         gravityBridge = _gravityBridge;
     }
 
-<<<<<<< HEAD
-    function setSwapRouter(SwapRouter newSwapRouter) external {
-        swapRouter = newSwapRouter;
-    }
-
-    function setPriceRouter(PriceRouter newPriceRouter) external {
-        priceRouter = newPriceRouter;
-    }
-
-    function setGravityBridge(IGravity newGravityBridge) external {
-=======
     function setSwapRouter(SwapRouter newSwapRouter) external onlyOwner {
         swapRouter = newSwapRouter;
     }
@@ -51,7 +35,6 @@
     }
 
     function setGravityBridge(IGravity newGravityBridge) external onlyOwner {
->>>>>>> 7a68af2b
         gravityBridge = newGravityBridge;
     }
 }