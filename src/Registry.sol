--- conflicted
+++ resolved
@@ -1,20 +1,9 @@
 // SPDX-License-Identifier: Apache-2.0
 pragma solidity 0.8.15;
 
-import { ERC20 } from "@solmate/tokens/ERC20.sol";
-import { SwapRouter } from "src/modules/swap-router/SwapRouter.sol";
-import { PriceRouter } from "src/modules/price-router/PriceRouter.sol";
-import { IGravity } from "./interfaces/IGravity.sol";
 import { Ownable } from "@openzeppelin/contracts/access/Ownable.sol";
+import "src/Errors.sol";
 
-<<<<<<< HEAD
-// TODO: configure defaults
-// TODO: add natspec
-// TODO: add events
-//TODO should this be deployed first with no constructor args?
-
-=======
->>>>>>> ea8e5dce
 contract Registry is Ownable {
     /**
      * @notice Emitted when a new contract is registered.
@@ -22,6 +11,14 @@
      * @param newContract address of the new contract
      */
     event Registered(uint256 indexed id, address indexed newContract);
+
+    /**
+     * @notice Emitted when the address of a contract is changed.
+     * @param id value representing the unique ID tied to the changed contract
+     * @param oldAddress address of the contract before the change
+     * @param newAddress address of the contract after the contract
+     */
+    event AddressChanged(uint256 indexed id, address oldAddress, address newAddress);
 
     /**
      * @notice The unique ID that the next registered contract will have.
@@ -32,6 +29,18 @@
      * @notice Get the address associated with an id.
      */
     mapping(uint256 => address) public getAddress;
+
+    /**
+     * @notice Set the address of the contract at a given id.
+     */
+    function setAddress(uint256 id, address newAddress) external onlyOwner {
+        address oldAddress = getAddress[id];
+        if (oldAddress == address(0)) revert USR_ContractNotRegistered(id);
+
+        getAddress[id] = newAddress;
+
+        emit AddressChanged(id, oldAddress, newAddress);
+    }
 
     /**
      * @param gravityBridge address of GravityBridge contract
