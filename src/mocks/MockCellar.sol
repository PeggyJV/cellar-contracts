--- conflicted
+++ resolved
@@ -1,27 +1,6 @@
 // SPDX-License-Identifier: Apache-2.0
 pragma solidity 0.8.15;
 
-<<<<<<< HEAD
-import { Cellar, Registry, ERC4626, ERC20 } from "src/base/Cellar.sol";
-import { Test, console } from "@forge-std/Test.sol";
-
-contract MockCellar is Cellar, Test {
-    constructor(
-        Registry _registry,
-        ERC20 _asset,
-        address[] memory _positions,
-        string memory _name,
-        string memory _symbol
-    ) Cellar(_registry, _asset, _positions, _name, _symbol) {}
-
-    function increasePositionBalance(address position, uint256 amount) external {
-        deal(address(ERC4626(position).asset()), address(this), amount);
-
-        // Update position balance.
-        getPositionData[position].balance += amount;
-
-        // Deposit into position.
-=======
 import { Cellar, Registry, ERC4626, ERC20, SafeCast } from "src/base/Cellar.sol";
 import { Test, console } from "@forge-std/Test.sol";
 
@@ -63,7 +42,6 @@
         getPositionData[position].highWatermark += amount.toInt256();
         totalSupply += shares;
 
->>>>>>> 7a68af2b
         ERC4626(position).deposit(amount, address(this));
     }
 }