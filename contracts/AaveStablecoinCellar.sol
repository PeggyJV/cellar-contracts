--- conflicted
+++ resolved
@@ -75,7 +75,6 @@
         string memory _name,
         string memory _symbol
     ) ERC20(_name, _symbol, 18) Ownable() {
-<<<<<<< HEAD
         swapRouter =  _swapRouter;
         lendingPool = _lendingPool;
         incentivesController = _incentivesController;
@@ -84,16 +83,10 @@
         WETH = _WETH;
 
         currentLendingToken = _currentLendingToken;
-=======
-        swapRouter =  ISwapRouter(_swapRouter);
-        lendingPool = ILendingPool(_lendingPool);
-
-        currentLendingToken = _currentLendingToken;
         _updateCurrentAToken();
     }
 
     function _updateCurrentAToken() internal {
->>>>>>> f9bf672c
         (, , , , , , , address aTokenAddress, , , , ) = lendingPool.getReserveData(currentLendingToken);
         currentAToken = aTokenAddress;
     }
