// SPDX-License-Identifier: Apache-2.0

pragma solidity 0.8.11;

/// @title interface for AaveStablecoinCellar
interface IAaveStablecoinCellar {
    /**
     * @notice Emitted when assets are deposited into cellar.
     * @param caller the address of the caller
     * @param owner the address of the owner of shares
     * @param assets the amount of assets being deposited
     * @param shares the amount of shares minted to owner
     */
    event Deposit(address indexed caller, address indexed owner, uint256 assets, uint256 shares);

    /**
     * @notice Emitted when assets are withdrawn from cellar.
     * @param caller the address of the caller
     * @param owner the address of the owner of shares
     * @param assets the amount of assets being withdrawn
     * @param shares the amount of shares burned from owner
     */
    event Withdraw(
        address indexed caller,
        address indexed receiver,
        address indexed owner,
        uint256 assets,
        uint256 shares
    );

    /**
     * @notice Emitted when tokens swapped.
     * @param tokenIn the address of the tokenIn
     * @param amountIn the amount of the tokenIn
     * @param tokenOut the address of the tokenOut
     * @param amountOut the amount of the tokenOut
     */
    event Swapped(
        address indexed tokenIn,
        uint256 amountIn,
        address tokenOut,
        uint256 amountOut
    );

    /**
<<<<<<< HEAD
     * @notice Emitted on deposit to Aave
     * @param token the address of the token
     * @param tokenAmount the amount to be deposited
     * @param timestamp the timestamp of the action
     **/
    event DepositToAave(address indexed token, uint256 tokenAmount, uint256 timestamp);

    /**
     * @notice Emitted on redeem from Aave
     * @param token the address of the token
     * @param tokenAmount the amount to be redeemed
     * @param timestamp the timestamp of the action
     **/
    event RedeemFromAave(address indexed token, uint256 tokenAmount, uint256 timestamp);

    /**
     * @notice Emitted when tokens accidently sent to cellar are recovered.
     * @param token the address of the token
     * @param amount amount transferred out
     **/
    event Sweep(address indexed token, uint256 amount);
=======
     * @notice Emitted on deposit to Aave.
     * @param token the address of the token of the lending position
     * @param assets the amount that has been deposited
     */
    event DepositToAave(
        address indexed token,
        uint256 assets
    );

    /**
     * @notice Emitted on redeem from Aave.
     * @param token the address of the redeemed token
     * @param assets the amount that has been redeemed
     */
    event RedeemFromAave(
        address indexed token,
        uint256 assets
    );
>>>>>>> 0153507f

    /**
     * @notice Emitted on rebalance of Aave lending position.
     * @param token the address of the token of the new lending position
     * @param assets the amount that has been deposited
     */
    event Rebalance(
        address indexed token,
        uint256 assets
    );

    /**
     * @notice Emitted when liquidity restriction removed.
     */
    event LiquidityRestrictionRemoved();

    error NonSupportedToken();
    error PathIsTooShort();
    error TokenAlreadyInitialized();
    error ZeroAmount();
    error LiquidityRestricted();

    error TokenIsNotSupportedByAave();
    error NotEnoughTokenLiquidity();
    error InsufficientAaveDepositBalance();

    error NoNonemptyUserDeposits();
<<<<<<< HEAD
    error FailedWithdraw();

    error ProtectedAsset();
=======

    error SameLendingToken();
>>>>>>> 0153507f
}<|MERGE_RESOLUTION|>--- conflicted
+++ resolved
@@ -43,29 +43,6 @@
     );
 
     /**
-<<<<<<< HEAD
-     * @notice Emitted on deposit to Aave
-     * @param token the address of the token
-     * @param tokenAmount the amount to be deposited
-     * @param timestamp the timestamp of the action
-     **/
-    event DepositToAave(address indexed token, uint256 tokenAmount, uint256 timestamp);
-
-    /**
-     * @notice Emitted on redeem from Aave
-     * @param token the address of the token
-     * @param tokenAmount the amount to be redeemed
-     * @param timestamp the timestamp of the action
-     **/
-    event RedeemFromAave(address indexed token, uint256 tokenAmount, uint256 timestamp);
-
-    /**
-     * @notice Emitted when tokens accidently sent to cellar are recovered.
-     * @param token the address of the token
-     * @param amount amount transferred out
-     **/
-    event Sweep(address indexed token, uint256 amount);
-=======
      * @notice Emitted on deposit to Aave.
      * @param token the address of the token of the lending position
      * @param assets the amount that has been deposited
@@ -84,7 +61,6 @@
         address indexed token,
         uint256 assets
     );
->>>>>>> 0153507f
 
     /**
      * @notice Emitted on rebalance of Aave lending position.
@@ -101,6 +77,13 @@
      */
     event LiquidityRestrictionRemoved();
 
+    /**
+     * @notice Emitted when tokens accidently sent to cellar are recovered.
+     * @param token the address of the token
+     * @param amount amount transferred out
+     */
+    event Sweep(address indexed token, uint256 amount);
+
     error NonSupportedToken();
     error PathIsTooShort();
     error TokenAlreadyInitialized();
@@ -112,12 +95,8 @@
     error InsufficientAaveDepositBalance();
 
     error NoNonemptyUserDeposits();
-<<<<<<< HEAD
-    error FailedWithdraw();
 
     error ProtectedAsset();
-=======
 
     error SameLendingToken();
->>>>>>> 0153507f
 }