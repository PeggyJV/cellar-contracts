// SPDX-License-Identifier: Apache-2.0
pragma solidity 0.8.13;

library Math {
    /**
     * @notice Substract with a floor of 0 for the result.
     */
    function subMinZero(uint256 x, uint256 y) internal pure returns (uint256) {
<<<<<<< HEAD
        return x >= y ? x - y : 0;
=======
        return x > y ? x - y : 0;
>>>>>>> 728b1e7f
    }

    /**
     * @notice Used to change the decimals of precision used for an amount.
     */
    function changeDecimals(
        uint256 amount,
        uint8 fromDecimals,
        uint8 toDecimals
    ) internal pure returns (uint256) {
        if (fromDecimals == toDecimals) {
            return amount;
        } else if (fromDecimals < toDecimals) {
            return amount * 10**(toDecimals - fromDecimals);
        } else {
            return amount / 10**(fromDecimals - toDecimals);
        }
    }

    // ===================================== OPENZEPPELIN'S MATH =====================================

    function min(uint256 a, uint256 b) internal pure returns (uint256) {
        return a < b ? a : b;
    }

    // ================================= SOLMATE's FIXEDPOINTMATHLIB =================================

    uint256 public constant WAD = 1e18; // The scalar of ETH and most ERC20s.

    function mulWadDown(uint256 x, uint256 y) internal pure returns (uint256) {
        return mulDivDown(x, y, WAD); // Equivalent to (x * y) / WAD rounded down.
    }

    function mulDivDown(
        uint256 x,
        uint256 y,
        uint256 denominator
    ) internal pure returns (uint256 z) {
        assembly {
            // Store x * y in z for now.
            z := mul(x, y)

            // Equivalent to require(denominator != 0 && (x == 0 || (x * y) / x == y))
            if iszero(and(iszero(iszero(denominator)), or(iszero(x), eq(div(z, x), y)))) {
                revert(0, 0)
            }

            // Divide z by the denominator.
            z := div(z, denominator)
        }
    }

    function mulDivUp(
        uint256 x,
        uint256 y,
        uint256 denominator
    ) internal pure returns (uint256 z) {
        assembly {
            // Store x * y in z for now.
            z := mul(x, y)

            // Equivalent to require(denominator != 0 && (x == 0 || (x * y) / x == y))
            if iszero(and(iszero(iszero(denominator)), or(iszero(x), eq(div(z, x), y)))) {
                revert(0, 0)
            }

            // First, divide z - 1 by the denominator and add 1.
            // We allow z - 1 to underflow if z is 0, because we multiply the
            // end result by 0 if z is zero, ensuring we return 0 if z is zero.
            z := mul(iszero(iszero(z)), add(div(sub(z, 1), denominator), 1))
        }
    }
}<|MERGE_RESOLUTION|>--- conflicted
+++ resolved
@@ -6,11 +6,7 @@
      * @notice Substract with a floor of 0 for the result.
      */
     function subMinZero(uint256 x, uint256 y) internal pure returns (uint256) {
-<<<<<<< HEAD
-        return x >= y ? x - y : 0;
-=======
         return x > y ? x - y : 0;
->>>>>>> 728b1e7f
     }
 
     /**
