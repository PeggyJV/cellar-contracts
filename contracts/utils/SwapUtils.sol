--- conflicted
+++ resolved
@@ -17,21 +17,33 @@
     // Uniswap V3 contract
     ISwapRouter public constant swapRouter = ISwapRouter(0xE592427A0AEce92De3Edee1F18E0157C05861564);
 
-<<<<<<< HEAD
     /**
-     * @dev swaps input token by Uniswap V3
+     * @dev swaps input token by Uniswap V3, Includes checks to ensure that the asset being swapped to matches the asset received by
+     *       the position and that a swap is necessary in the first place.
      * @param assetsIn amount of the incoming token
      * @param assetsOutMin minimum value of the the
      * @param path address array, token exchange path
      * @return amountOut  actual received amount of outgoing token (>=assetsOutMin)
      **/
     function swap(
-        uint256 assetsIn,
+        ERC4626 position,
+        uint256 assets,
         uint256 assetsOutMin,
         address[] memory path
     ) internal returns (uint256) {
 
-        ERC20(path[0]).safeApprove(address(swapRouter), assetsIn);
+        ERC20 assetIn = ERC20(path[0]);
+        ERC20 assetOut = ERC20(path[path.length - 1]);
+        ERC20 asset = position.asset();
+
+        // Ensure that the asset being swapped matches the asset received by the position.
+        if (assetOut != asset) revert USR_InvalidSwap(address(assetOut), address(asset));
+
+        // Check whether a swap is necessary. If not, just return back assets.
+        if (assetIn == assetOut) return assets;
+
+
+        assetIn.safeApprove(address(swapRouter), assetsIn);
 
         bytes memory encodePackedPath = abi.encodePacked(path[0]);
         for (uint256 i = 1; i < path.length; i++) {
@@ -50,40 +62,6 @@
         amountIn : assetsIn,
         amountOutMinimum : assetsOutMin
         });
-=======
-    // TODO: add natspec
-    /**
-     *  @dev Includes checks to ensure that the asset being swapped to matches the asset received by
-     *       the position and that a swap is necessary in the first place.
-     */
-    function safeSwap(
-        ERC4626 position,
-        uint256 assets,
-        uint256 assetsOutMin,
-        address[] memory path
-    ) internal returns (uint256) {
-        ERC20 assetIn = ERC20(path[0]);
-        ERC20 assetOut = ERC20(path[path.length - 1]);
-        ERC20 asset = position.asset();
-
-        // Ensure that the asset being swapped matches the asset received by the position.
-        if (assetOut != asset) revert USR_InvalidSwap(address(assetOut), address(asset));
-
-        // Check whether a swap is necessary. If not, just return back assets.
-        if (assetIn == assetOut) return assets;
-
-        // Approve assets to be swapped.
-        assetIn.safeApprove(address(swapRouter), assets);
-
-        // Perform swap to position's current asset.
-        uint256[] memory swapOutput = swapRouter.swapExactTokensForTokens(
-            assets,
-            assetsOutMin,
-            path,
-            address(this),
-            block.timestamp + 60
-        );
->>>>>>> d6a15a32
 
         // Executes the swap.
         return swapRouter.exactInput(params);
