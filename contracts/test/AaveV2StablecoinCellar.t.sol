// SPDX-License-Identifier: Apache-2.0
pragma solidity 0.8.13;

import { ERC20 } from "@rari-capital/solmate/src/tokens/ERC20.sol";
import { IAaveIncentivesController } from "../interfaces/IAaveIncentivesController.sol";
import { IStakedTokenV2 } from "../interfaces/IStakedTokenV2.sol";
import { ICurveSwaps } from "../interfaces/ICurveSwaps.sol";
import { ISushiSwapRouter } from "../interfaces/ISushiSwapRouter.sol";
import { IGravity } from "../interfaces/IGravity.sol";
import { ILendingPool } from "../interfaces/ILendingPool.sol";
import { MockERC20 } from "./mocks/MockERC20.sol";
import { MockAToken } from "./mocks/MockAToken.sol";
import { MockSwapRouter } from "./mocks/MockSwapRouter.sol";
import { MockLendingPool } from "./mocks/MockLendingPool.sol";
import { MockIncentivesController } from "./mocks/MockIncentivesController.sol";
import { MockGravity } from "./mocks/MockGravity.sol";
import { MockStkAAVE } from "./mocks/MockStkAAVE.sol";

import { AaveV2StablecoinCellar } from "../AaveV2StablecoinCellar.sol";

import { DSTestPlus } from "./utils/DSTestPlus.sol";
import { Math } from "../utils/Math.sol";

contract AaveV2StablecoinCellarTest is DSTestPlus {
    using Math for uint256;

    // Initialization Variables:
    MockERC20 private USDC;
    MockERC20 private DAI;
    MockERC20 private AAVE;
    MockERC20 private WETH;
    MockStkAAVE private stkAAVE;
    MockAToken private aUSDC;
    MockAToken private aDAI;
    MockLendingPool private lendingPool;
    MockSwapRouter private swapRouter;
    MockIncentivesController private incentivesController;
    MockGravity private gravity;

    AaveV2StablecoinCellar private cellar;

    function setUp() external {
        USDC = new MockERC20("USDC", 6);
        hevm.label(address(USDC), "USDC");
        DAI = new MockERC20("DAI", 18);
        hevm.label(address(DAI), "DAI");
        WETH = new MockERC20("WETH", 18);
        hevm.label(address(WETH), "WETH");

        lendingPool = new MockLendingPool();
        hevm.label(address(lendingPool), "lendingPool");

        aUSDC = new MockAToken(address(lendingPool), address(USDC), "aUSDC");
        hevm.label(address(aUSDC), "aUSDC");
        aDAI = new MockAToken(address(lendingPool), address(DAI), "aDAI");
        hevm.label(address(aDAI), "aDAI");

        lendingPool.initReserve(address(USDC), address(aUSDC));
        lendingPool.initReserve(address(DAI), address(aDAI));

        ERC20[] memory approvedPositions = new ERC20[](1);
        approvedPositions[0] = ERC20(DAI);

        swapRouter = new MockSwapRouter();
        hevm.label(address(swapRouter), "swapRouter");

        AAVE = new MockERC20("AAVE", 18);
        hevm.label(address(AAVE), "AAVE");
        stkAAVE = new MockStkAAVE(AAVE);
        hevm.label(address(stkAAVE), "stkAAVE");
        incentivesController = new MockIncentivesController(stkAAVE);
        hevm.label(address(incentivesController), "incentivesController");

        gravity = new MockGravity();
        hevm.label(address(gravity), "gravity");

        // Declare unnecessary variables with address 0.
        cellar = new AaveV2StablecoinCellar(
            ERC20(address(USDC)),
            approvedPositions,
            ICurveSwaps(address(swapRouter)),
            ISushiSwapRouter(address(swapRouter)),
            ILendingPool(address(lendingPool)),
            IAaveIncentivesController(address(incentivesController)),
            IGravity(address(gravity)), // Set to this address to give contract admin privileges.
            IStakedTokenV2(address(stkAAVE)),
            ERC20(address(AAVE)),
            ERC20(address(WETH))
        );

        assertEq(cellar.liquidityLimit(), 5_000_000e6);
        assertEq(cellar.depositLimit(), 50_000e6);

        // Transfer ownership to this contract for testing.
        hevm.prank(address(cellar.gravityBridge()));
        cellar.transferOwnership(address(this));

        // Ensure restrictions aren't a factor.
        cellar.setLiquidityLimit(type(uint128).max);
        cellar.setDepositLimit(type(uint128).max);

        // Mint enough liquidity to the Aave lending pool.
        USDC.mint(address(aUSDC), type(uint224).max);
        DAI.mint(address(aDAI), type(uint224).max);

        // Mint enough liquidity to swap router for swaps.
        USDC.mint(address(swapRouter), type(uint224).max);
        DAI.mint(address(swapRouter), type(uint224).max);

        // Approve cellar to spend all assets.
        USDC.approve(address(cellar), type(uint256).max);
    }

    function testInitialization() external {
        assertEq(address(cellar.asset()), address(USDC), "Should initialize asset to be USDC.");
        assertEq(address(cellar.assetAToken()), address(aUSDC), "Should initialize asset's aToken to be aUSDC.");
        assertEq(cellar.decimals(), 18, "Should initialize decimals to be 18.");
        assertEq(cellar.assetDecimals(), 6, "Should initialize asset decimals to be 6.");

        assertEq(cellar.liquidityLimit(), type(uint128).max, "Should initialize liquidity limit to be max.");
        assertEq(cellar.depositLimit(), type(uint128).max, "Should initialize deposit limit to be max.");

        assertTrue(cellar.isTrusted(ERC20(USDC)), "Should initialize USDC to be trusted.");
        assertTrue(cellar.isTrusted(ERC20(DAI)), "Should initialize DAI to be trusted.");
    }

<<<<<<< HEAD
    // Test using asset with 18 decimals instead of 6.
    function testDepositAndWithdrawWithDifferentDecimals(uint256 assets) public {
        cellar.updatePosition(address(DAI));
=======
    // ======================================= DEPOSIT/WITHDRAW TESTS =======================================
>>>>>>> 87b02132

    function testDepositAndWithdraw(uint256 assets) external {
        assets = bound(assets, 1, type(uint72).max);

        USDC.mint(address(this), assets);

        // Test single deposit.
        uint256 shares = cellar.deposit(assets, address(this));

        assertEq(shares, assets.changeDecimals(6, 18), "Should have 1:1 exchange rate for initial deposit.");
        assertEq(cellar.previewWithdraw(assets), shares, "Withdrawing assets should burn shares given.");
        assertEq(cellar.previewDeposit(assets), shares, "Depositing assets should mint shares given.");
        assertEq(cellar.totalSupply(), shares, "Should have updated total supply with shares minted.");
        assertEq(cellar.totalAssets(), assets, "Should have updated total assets with assets deposited.");
        assertEq(cellar.balanceOf(address(this)), shares, "Should have updated user's share balance.");
        assertEq(cellar.convertToAssets(cellar.balanceOf(address(this))), assets, "Should return all user's assets.");
        assertEq(USDC.balanceOf(address(this)), 0, "Should have deposited assets from user.");

        // Test single withdraw.
        cellar.withdraw(assets, address(this), address(this));

        assertEq(cellar.totalAssets(), 0, "Should have updated total assets with assets withdrawn.");
        assertEq(cellar.balanceOf(address(this)), 0, "Should have redeemed user's share balance.");
        assertEq(cellar.convertToAssets(cellar.balanceOf(address(this))), 0, "Should return zero assets.");
        assertEq(USDC.balanceOf(address(this)), assets, "Should have withdrawn assets to user.");
    }

    function testMintAndRedeem(uint256 shares) external {
        shares = bound(shares, 1e18, type(uint112).max);

        USDC.mint(address(this), shares.changeDecimals(18, 6));

        // Test single mint.
        uint256 assets = cellar.mint(shares, address(this));

<<<<<<< HEAD
        assertEq(shares.changeDecimals(18, 6), assets); // Expect exchange rate to be 1:1 on initial mint.
        assertEq(cellar.previewRedeem(shares), assets);
        assertEq(cellar.previewMint(shares), assets);
        assertEq(cellar.totalSupply(), shares);
        assertEq(cellar.totalAssets(), assets);
        assertEq(cellar.balanceOf(address(this)), shares);
        assertEq(cellar.convertToAssets(cellar.balanceOf(address(this))), assets);
        assertEq(USDC.balanceOf(address(this)), 0);

        // Test single redeem.
        cellar.redeem(shares, address(this), address(this));

        assertEq(cellar.balanceOf(address(this)), 0);
        assertEq(cellar.convertToAssets(cellar.balanceOf(address(this))), 0);
        assertEq(USDC.balanceOf(address(this)), assets);
    }

    // Test using asset with 18 decimals instead of 6.
    function testMintAndRedeemWithDifferentDecimals(uint256 shares) public {
        cellar.updatePosition(address(DAI));

        shares = bound(shares, 1, cellar.maxMint(address(this)));

        DAI.mint(address(this), shares.changeDecimals(18, 6));
        DAI.approve(address(cellar), shares);

        // Test single mint.
        uint256 assets = cellar.mint(shares, address(this));

        assertEq(shares.changeDecimals(18, 6), assets); // Expect exchange rate to be 1:1 on initial mint.
        assertEq(cellar.previewRedeem(shares), assets);
        assertEq(cellar.previewMint(shares), assets);
        assertEq(cellar.totalSupply(), shares);
        assertEq(cellar.totalAssets(), assets);
        assertEq(cellar.balanceOf(address(this)), shares);
        assertEq(cellar.convertToAssets(cellar.balanceOf(address(this))), assets);
        assertEq(DAI.balanceOf(address(this)), 0);
=======
        assertEq(shares.changeDecimals(18, 6), assets, "Should have 1:1 exchange rate for initial deposit.");
        assertEq(cellar.previewRedeem(shares), assets, "Redeeming shares should withdraw assets owed.");
        assertEq(cellar.previewMint(shares), assets, "Minting shares should deposit assets owed.");
        assertEq(cellar.totalSupply(), shares, "Should have updated total supply with shares minted.");
        assertEq(cellar.totalAssets(), assets, "Should have updated total assets with assets deposited.");
        assertEq(cellar.balanceOf(address(this)), shares, "Should have updated user's share balance.");
        assertEq(cellar.convertToAssets(cellar.balanceOf(address(this))), assets, "Should return all user's assets.");
        assertEq(USDC.balanceOf(address(this)), 0, "Should have deposited assets from user.");
>>>>>>> 87b02132

        // Test single redeem.
        cellar.redeem(shares, address(this), address(this));

        assertEq(cellar.balanceOf(address(this)), 0, "Should have redeemed user's share balance.");
        assertEq(cellar.convertToAssets(cellar.balanceOf(address(this))), 0, "Should return zero assets.");
        assertEq(USDC.balanceOf(address(this)), assets, "Should have withdrawn assets to user.");
    }

    function testMultipleMintDepositRedeemWithdraw() external {
        // Scenario:
        // A = Alice, B = Bob
        //  ________________________________________________________
        // | Cellar shares | A share | A assets | B share | B assets|
        // |========================================================|
        // | 1. Alice mints 2000 shares (costs $2000).              |
        // |--------------|---------|----------|---------|----------|
        // |         2000 |    2000 |    $2000 |       0 |       $0 |
        // |--------------|---------|----------|---------|----------|
        // | 2. Bob deposits $4000 (mints 4000 shares).             |
        // |--------------|---------|----------|---------|----------|
        // |         6000 |    2000 |    $2000 |    4000 |    $4000 |
        // |--------------|---------|----------|---------|----------|
        // | 3. Cellar mutates by +$3000 simulated yield            |
        // |    returned from position.                             |
        // |--------------|---------|----------|---------|----------|
        // |         6000 |    2000 |    $3000 |    4000 |    $6000 |
        // |--------------|---------|----------|---------|----------|
        // | 4. Alice deposits $2000 (mints 1333 shares).           |
        // |--------------|---------|----------|---------|----------|
        // |         7333 |    3333 |    $5000 |    4000 |    $6000 |
        // |--------------|---------|----------|---------|----------|
        // | 5. Bob mints 2000 shares (costs $3000).                |
        // |--------------|---------|----------|---------|----------|
        // |         9333 |    3333 |    $5000 |    6000 |    $9000 |
        // |--------------|---------|----------|---------|----------|
        // | 6. Cellar mutates by +$3000 simulated yield            |
        // |    returned from position.                             |
        // |--------------|---------|----------|---------|----------|
        // |         9333 |    3333 |    $6071 |    6000 |   $10929 |
        // |--------------|---------|----------|---------|----------|
        // | 7. Alice redeem 1333 shares ($2428).                   |
        // |--------------|---------|----------|---------|----------|
        // |         8000 |    2000 |    $3643 |    6000 |   $10929 |
        // |--------------|---------|----------|---------|----------|
        // | 8. Bob withdraws $2929 (1608 shares).                  |
        // |--------------|---------|----------|---------|----------|
        // |         6392 |    2000 |    $3643 |    4392 |    $8000 |
        // |--------------|---------|----------|---------|----------|
        // | 9. Alice withdraws $3643 (2000 shares).                |
        // |--------------|---------|----------|---------|----------|
        // |         4392 |       0 |       $0 |    4392 |    $8000 |
        // |--------------|---------|----------|---------|----------|
        // | 10. Bob redeem 4392 shares ($8000).                    |
        // |--------------|---------|----------|---------|----------|
        // |            0 |       0 |       $0 |       0 |       $0 |
        // |______________|_________|__________|_________|__________|

        address alice = hevm.addr(1);
        address bob = hevm.addr(2);

        uint256 mutationAssets = 3000e6;

        // Mint each user an extra asset to account for rounding up of assets deposited when minting shares.
        USDC.mint(alice, 4000e6 + 1);
        hevm.prank(alice);
        USDC.approve(address(cellar), type(uint256).max);

        USDC.mint(bob, 7000e6 + 1);
        hevm.prank(bob);
        USDC.approve(address(cellar), type(uint256).max);

        // 1. Alice mints 2000 shares (costs $2000).
        hevm.prank(alice);
        uint256 aliceAssets = cellar.mint(2000e18, alice);
        uint256 aliceShares = cellar.previewDeposit(aliceAssets);

        // Expect to have received the requested mint amount.
        assertEq(aliceShares, 2000e18, "1. Alice should have been minted 2000 shares.");
        assertEq(cellar.balanceOf(alice), aliceShares, "1. Alice's share balance be 2000 shares.");
        assertEq(
            cellar.convertToAssets(cellar.balanceOf(alice)),
            aliceAssets,
            "1. Alice shares should be worth the assets deposited."
        );
        assertEq(
            cellar.convertToShares(aliceAssets),
            cellar.balanceOf(alice),
            "1. Alice's assets should be worth the shares minted."
        );

        // Sanity check.
        assertEq(cellar.totalSupply(), aliceShares, "1. Total supply should be 2000 shares.");
        assertEq(cellar.totalAssets(), aliceAssets, "1. Total assets should be $2000.");

        // 2. Bob deposits $4000 (mints 4000 shares).
        hevm.prank(bob);
        uint256 bobShares = cellar.deposit(4000e6, bob);
        uint256 bobAssets = cellar.previewRedeem(bobShares);

        // Expect to have received the requested asset amount.
        assertEq(bobAssets, 4000e6, "2. Bob should have deposited $4000.");
        assertEq(cellar.balanceOf(bob), bobShares, "2. Bob's share balance be 4000 shares.");
        assertEq(cellar.convertToAssets(cellar.balanceOf(bob)), bobAssets, "2. Bob's shares should be worth $4000.");
        assertEq(
            cellar.convertToShares(bobAssets),
            cellar.balanceOf(bob),
            "2. Bob's assets should be worth the shares deposited."
        );

        // Sanity check.
        uint256 preMutationShares = aliceShares + bobShares;
        uint256 preMutationAssets = aliceAssets + bobAssets;
        assertEq(cellar.totalSupply(), preMutationShares, "2. Total supply should be total of Alice and Bob's shares.");
        assertEq(cellar.totalAssets(), preMutationAssets, "2. Total assets should be total of Alice and Bob's assets.");
        assertEq(cellar.totalSupply(), 6000e18, "2. Total supply should be 6000 shares.");
        assertEq(cellar.totalAssets(), 6000e6, "2. Total assets should be $6000.");

        // 3. Cellar mutates by +$3000.
        // The cellar now contains more assets than deposited which causes the exchange rate to change.
        // Alice share is 33.33% of the cellar, Bob 66.66% of the cellar.
        // Alice's share count stays the same but the asset amount changes from $2000 to $3000.
        // Bob's share count stays the same but the asset amount changes from $4000 to $6000.
        USDC.mint(address(cellar), mutationAssets);

        assertEq(cellar.totalAssets(), preMutationAssets + mutationAssets, "3. Total assets should have mutated.");
        assertEq(cellar.totalSupply(), preMutationShares, "3. Total supply should not have mutated.");
        assertEq(cellar.balanceOf(alice), aliceShares, "3. Alice's share balance should not have mutated.");
        assertEq(
            cellar.convertToAssets(cellar.balanceOf(alice)),
            aliceAssets + (mutationAssets / 3) * 1,
            "3. Alice's asset balance should have mutated."
        );
        assertEq(cellar.balanceOf(bob), bobShares, "3. Bob's share balance should not have mutated.");
        assertEq(
            cellar.convertToAssets(cellar.balanceOf(bob)),
            bobAssets + (mutationAssets / 3) * 2,
            "3. Bob's asset balance should have mutated."
        );

        // 4. Alice deposits $2000 (mints 1333 shares).
        hevm.prank(alice);
        assertApproxEq(
            cellar.deposit(2000e6, alice),
            1333e18,
            1e18,
            "4. Alice should have been minted approximately 1333 shares."
        );
        assertApproxEq(cellar.totalSupply(), 7333e18, 1e18, "4. Total supply should be approximately 7333 shares.");
        assertApproxEq(
            cellar.balanceOf(alice),
            3333e18,
            1e18,
            "4. Alice's share balance should be approximately 3333 shares."
        );
        assertApproxEq(
            cellar.convertToAssets(cellar.balanceOf(alice)),
            5000e6,
            1e6,
            "4. Alice's shares should be worth approximately $5000."
        );
        assertEq(cellar.balanceOf(bob), 4000e18, "4. Bob's share balance should be worth $4000.");
        assertEq(cellar.convertToAssets(cellar.balanceOf(bob)), 6000e6, "4. Bob's shares should be worth $6000.");

        // 5. Bob mints 2000 shares (costs $3000).
        hevm.prank(bob);
        assertApproxEq(cellar.mint(2000e18, bob), 3000e6, 1e6, "5. Bob should have deposited approximately $3000.");
        assertApproxEq(cellar.balanceOf(bob), 6000e18, 1e18, "5. Bob's share balance should be approximately 6000.");
        assertApproxEq(cellar.totalSupply(), 9333e18, 1e18, "5. Total supply should be approximately 9333 shares.");
        assertApproxEq(
            cellar.balanceOf(alice),
            3333e18,
            1e18,
            "5. Alice's share balance should be approximately 3333 shares."
        );
        assertApproxEq(
            cellar.convertToAssets(cellar.balanceOf(alice)),
            5000e6,
            1e6,
            "5. Alice's shares should be worth approximately $5000"
        );
        assertApproxEq(
            cellar.convertToAssets(cellar.balanceOf(bob)),
            9000e6,
            1e6,
            "5. Bob's shares should be worth approximately $9000."
        );

        // Sanity checks:

        assertApproxEq(USDC.balanceOf(alice), 0, 1e6, "5. Alice should have spent practically all her assets now.");
        assertApproxEq(USDC.balanceOf(bob), 0, 1e6, "5. Bob should have spent practically all his assets now.");
        assertApproxEq(cellar.totalAssets(), 14000e6, 1e6, "5. Total asset should be approximately $14000.");

        // 6. Cellar mutates by +$3000.
        USDC.mint(address(cellar), mutationAssets);

        assertApproxEq(cellar.totalAssets(), 17000e6, 1e6, "6. Total assets should have updated.");
        assertApproxEq(
            cellar.convertToAssets(cellar.balanceOf(alice)),
            6071e6,
            1e6,
            "6. Alice's asset balance should have mutated."
        );
        assertApproxEq(
            cellar.convertToAssets(cellar.balanceOf(bob)),
            10929e6,
            1e6,
            "6. Bob's asset balance should have mutated."
        );

        // 7. Alice redeem 1333 shares ($2428).
        hevm.prank(alice);
        assertApproxEq(
            cellar.redeem(1333e18, alice, alice),
            2428e6,
            1e6,
            "7. Alice should have withdrawn approximately $2428 assets."
        );
        assertApproxEq(USDC.balanceOf(alice), 2428e6, 1e6, "7. Alice's balance should be $2428.");
        assertApproxEq(cellar.totalSupply(), 8000e18, 1e18, "7. Total supply should be approximately 8000 shares.");
        assertApproxEq(cellar.totalAssets(), 14572e6, 1e6, "7. Total assets should be approximately $14572.");
        assertApproxEq(
            cellar.balanceOf(alice),
            2000e18,
            1e18,
            "7. Alice's share balance should be approximately 2000."
        );
        assertApproxEq(
            cellar.convertToAssets(cellar.balanceOf(alice)),
            3643e6,
            1e6,
            "7. Alice's shares should be worth approximately $3643."
        );
        assertApproxEq(cellar.balanceOf(bob), 6000e18, 1e18, "7. Bob's share balance should be approximately 6000.");
        assertApproxEq(
            cellar.convertToAssets(cellar.balanceOf(bob)),
            10929e6,
            1e6,
            "7. Bob's shares should be worth approximately $10929."
        );

        // 8. Bob withdraws $2929 (1608 shares)
        hevm.prank(bob);
        assertApproxEq(cellar.withdraw(2929e6, bob, bob), 1608e18, 1e18, "8. Bob should have redeemed 1608.");
        assertApproxEq(USDC.balanceOf(bob), 2929e6, 1e6, "8. Bob's balance should be approximately $2929.");
        assertApproxEq(cellar.totalSupply(), 6392e18, 1e18, "8. Total supply should be approximately 6392 shares.");
        assertApproxEq(cellar.totalAssets(), 11643e6, 1e6, "8. Total assets should be approximately $11643.");
        assertApproxEq(cellar.balanceOf(alice), 2000e18, 1e18, "8. Alice's share balance should be 2000.");
        assertApproxEq(
            cellar.convertToAssets(cellar.balanceOf(alice)),
            3643e6,
            1e6,
            "8. Alice's shares should be worth approximately $3643."
        );
        assertApproxEq(cellar.balanceOf(bob), 4392e18, 1e18, "8. Bob's share balance should be approximately 4392.");
        assertApproxEq(
            cellar.convertToAssets(cellar.balanceOf(bob)),
            8000e6,
            1e6,
            "8. Bob's shares should be worth approximately $8000."
        );

        // 9. Alice withdraws $3643 (2000 shares)
        hevm.prank(alice);
        assertApproxEq(
            cellar.withdraw(3643e6, alice, alice),
            2000e18,
            1e18,
            "9. Alice should have withdrawn approximately 2000."
        );
        assertApproxEq(USDC.balanceOf(alice), 6071e6, 1e6, "9. Alice's balance should be approximately $6071.");
        assertApproxEq(cellar.totalSupply(), 4392e18, 1e18, "9. Total supply should be approximately 4392.");
        assertApproxEq(cellar.totalAssets(), 8000e6, 1e6, "9. Total assets should be approximately $8000.");
        assertApproxEq(cellar.balanceOf(alice), 0, 1e18, "9. Alice's share balance should be approximately 0.");
        assertApproxEq(
            cellar.convertToAssets(cellar.balanceOf(alice)),
            0,
            1e6,
            "9. Alice's shares should be worth approximately 0."
        );
        assertApproxEq(cellar.balanceOf(bob), 4392e18, 1e18, "9. Bob's share balance should be 4392.");
        assertApproxEq(
            cellar.convertToAssets(cellar.balanceOf(bob)),
            8000e6,
            1e6,
            "9. Bob's shares should be worth approximately $8000."
        );

        // 10. Bob redeem 4392 shares ($8000)
        hevm.startPrank(bob);
        assertApproxEq(
            cellar.redeem(cellar.balanceOf(bob), bob, bob),
            8000e6,
            1e6,
            "10. Bob should have redeemed approximately $8000."
        );
        hevm.stopPrank();
        assertApproxEq(USDC.balanceOf(bob), 10928e6, 1e6, "10. Bob's balance should be $10928.");
        assertApproxEq(cellar.totalSupply(), 0, 1e18, "10. Total supply should be approximately 0.");
        assertApproxEq(cellar.totalAssets(), 0, 1e6, "10. Total assets should be approximately $0.");
        assertApproxEq(cellar.balanceOf(alice), 0, 1e18, "10. Alice's share balance should be approximately 0.");
        assertApproxEq(
            cellar.convertToAssets(cellar.balanceOf(alice)),
            0,
            1e6,
            "10. Alice's shares should be worth approximately 0."
        );
        assertEq(cellar.balanceOf(bob), 0, "10. Bob's share balance should be 0.");
        assertEq(cellar.convertToAssets(cellar.balanceOf(bob)), 0, "10. Bob's shares should be worth 0.");
    }

    // ========================================= LIMITS TESTS =========================================

    function testLimits(uint256 amount) external {
        amount = bound(amount, 1, type(uint72).max);

        USDC.mint(address(this), amount);
        USDC.approve(address(cellar), amount);
        cellar.deposit(amount, address(this));

        assertEq(cellar.maxDeposit(address(this)), type(uint256).max, "Should have no max deposit.");
        assertEq(cellar.maxMint(address(this)), type(uint256).max, "Should have no max mint.");

        cellar.setDepositLimit(uint128(amount * 2));
        cellar.setLiquidityLimit(uint128(amount / 2));

        assertEq(cellar.depositLimit(), amount * 2, "Should have changed the deposit limit.");
        assertEq(cellar.liquidityLimit(), amount / 2, "Should have changed the liquidity limit.");
        assertEq(cellar.maxDeposit(address(this)), 0, "Should have reached new max deposit.");
        assertEq(cellar.maxMint(address(this)), 0, "Should have reached new max mint.");

        cellar.setLiquidityLimit(uint128(amount * 3));

        assertEq(cellar.maxDeposit(address(this)), amount, "Should not have reached new max deposit.");
        assertEq(cellar.maxMint(address(this)), amount.changeDecimals(6, 18), "Should not have reached new max mint.");

        address otherUser = hevm.addr(1);

        assertEq(cellar.maxDeposit(otherUser), amount * 2, "Should have different max deposits for other user.");
        assertEq(
            cellar.maxMint(otherUser),
            (amount * 2).changeDecimals(6, 18),
            "Should have different max mint for other user."
        );

        // Hit global liquidity limit and deposit limit for other user.
        hevm.startPrank(otherUser);
        USDC.mint(otherUser, amount * 2);
        USDC.approve(address(cellar), amount * 2);
        cellar.deposit(amount * 2, otherUser);
        hevm.stopPrank();

        assertEq(cellar.maxDeposit(address(this)), 0, "Should have hit liquidity limit for max deposit.");
        assertEq(cellar.maxMint(address(this)), 0, "Should have hit liquidity limit for max mint.");

        // Reduce liquidity limit by withdrawing.
        cellar.withdraw(amount, address(this), address(this));

        assertEq(cellar.maxDeposit(address(this)), amount, "Should have reduced liquidity limit for max deposit.");
        assertEq(
            cellar.maxMint(address(this)),
            amount.changeDecimals(6, 18),
            "Should have reduced liquidity limit for max mint."
        );
        assertEq(
            cellar.maxDeposit(otherUser),
            0,
            "Should have not changed max deposit for other user because they are still at the deposit limit."
        );
        assertEq(
            cellar.maxMint(otherUser),
            0,
            "Should have not changed max mint for other user because they are still at the deposit limit."
        );

        cellar.initiateShutdown(false);

        assertEq(cellar.maxDeposit(address(this)), 0, "Should show no assets can be deposited when shutdown.");
        assertEq(cellar.maxMint(address(this)), 0, "Should show no shares can be minted when shutdown.");
    }

    function testFailDepositAboveDepositLimit(uint256 amount) external {
        amount = bound(amount, 101e6, type(uint112).max);

        cellar.setDepositLimit(100e6);

        USDC.mint(address(this), amount);
        cellar.deposit(amount, address(this));
    }

    function testFailMintAboveDepositLimit(uint256 amount) external {
        amount = bound(amount, 101, type(uint112).max);

        cellar.setDepositLimit(100e6);

        USDC.mint(address(this), amount * 10**6);
        cellar.mint(amount * 10**18, address(this));
    }

    function testFailDepositAboveLiquidityLimit(uint256 amount) external {
        amount = bound(amount, 101e6, type(uint112).max);

        cellar.setLiquidityLimit(100e6);

        USDC.mint(address(this), amount);
        cellar.deposit(amount, address(this));
    }

    function testFailMintAboveLiquidityLimit(uint256 amount) external {
        amount = bound(amount, 101, type(uint112).max);

        cellar.setLiquidityLimit(100e6);

        USDC.mint(address(this), amount * 10**6);
        cellar.mint(amount * 10**18, address(this));
    }

    // ========================================= ACCRUAL TESTS =========================================

    function testAccrue() external {
        // Scenerio:
        // - Platform fee percentage is set to 0.25%
        // - Performance fee percentage is set to 10%
        //
        // Testcases Covered:
        // - Test accrual with positive performance.
        // - Test accrual with negative performance.
        // - Test accrual with no performance (nothing changes).
        // - Test accrual reverting previous accrual period is still ongoing.
        // - Test accrual not starting an accrual period if negative performance or no performance.
        // - Test accrual for single position.
        // - Test accrual for multiple positions.
        // - Test accrued yield is distributed linearly as expected.
        // - Test deposits / withdraws do not effect accrual and yield distribution.
        //
        // +==============+==============+==================+================+===================+==============+
        // | Total Assets | Total Locked | Performance Fees | Platform Fees  | Last Accrual Time | Current Time |
        // |   (in USD)   |   (in USD)   |    (in shares)   |  (in shares)   |   (in seconds)    | (in seconds) |
        // +==============+==============+==================+================+===================+==============+
        // | 1. Deposit $300 worth of assets.                                                                   |
        // +--------------+--------------+------------------+----------------+-------------------+--------------+
        // |         $300 |           $0 |                0 |              0 |                 0 |            0 |
        // +--------------+--------------+------------------+----------------+-------------------+--------------+
        // | 2. An entire year passes.                                                                          |
        // +--------------+--------------+------------------+----------------+-------------------+--------------+
        // |         $300 |           $0 |                0 |              0 |                 0 |     31536000 |
        // +--------------+--------------+------------------+----------------+-------------------+--------------+
        // | 3. Test accrual of platform fees.                                                                  |
        // +--------------+--------------+------------------+----------------+-------------------+--------------+
        // |         $300 |           $0 |                0 |           0.75 |          31536000 |     31536000 |
        // +--------------+--------------+------------------+----------------+-------------------+--------------+
        // | 4. Gains $150 worth of assets of yield.                                                            |
        // |    NOTE: Nothing should change because yield has not been accrued.                                 |
        // +--------------+--------------+------------------+----------------+-------------------+--------------+
        // |         $300 |           $0 |                0 |           0.75 |          31536000 |     31536000 |
        // +--------------+--------------+------------------+----------------+-------------------+--------------+
        // | 5. Accrue with positive performance.                                                               |
        // +--------------+--------------+------------------+----------------+-------------------+--------------+
        // |         $315 |         $135 |               15 |           0.75 |          31536000 |     31536000 |
        // +--------------+--------------+------------------+----------------+-------------------+--------------+
        // | 6. Half of accrual period passes.                                                                  |
        // +--------------+--------------+------------------+----------------+-------------------+--------------+
        // |       $382.5 |        $67.5 |               15 |           0.75 |          31536000 |     31838400 |
        // +--------------+--------------+------------------+----------------+-------------------+--------------+
        // | 7. Deposit $200 worth of assets.                                                                   |
        // |    NOTE: For testing that deposit does not effect yield and is not factored in to later accrual.   |
        // +--------------+--------------+------------------+----------------+-------------------+--------------+
        // |       $582.5 |        $67.5 |               15 |           0.75 |          31536000 |     31838400 |
        // +--------------+--------------+------------------+----------------+-------------------+--------------+
        // | 8. Entire accrual period passes.                                                                   |
        // +--------------+--------------+------------------+----------------+-------------------+--------------+
        // |         $650 |           $0 |               15 |           0.75 |          31536000 |     32140800 |
        // +--------------+--------------+------------------+----------------+-------------------+--------------+
        // | 9. Withdraw $100 worth of assets.                                                                  |
        // |    NOTE: For testing that withdraw does not effect yield and is not factored in to later accrual.  |
        // +--------------+--------------+------------------+----------------+-------------------+--------------+
        // |         $550 |           $0 |               15 |           0.75 |          31536000 |     32140800 |
        // +--------------+--------------+------------------+----------------+-------------------+--------------+
        // | 10. Accrue with no performance.                                                                    |
        // |    NOTE: Ignore platform fees from now on because we've already tested they work and amounts at    |
        // |          this timescale are very small.                                                            |
        // +--------------+--------------+------------------+----------------+-------------------+--------------+
        // |         $550 |           $0 |               15 |           0.75 |          32140800 |     32140800 |
        // +--------------+--------------+------------------+----------------+-------------------+--------------+
        // | 11. Lose $150 worth of assets of yield.                                                            |
        // |    NOTE: Nothing should change because losses have not been accrued.                               |
        // +--------------+--------------+------------------+----------------+-------------------+--------------+
        // |         $550 |           $0 |               15 |           0.75 |          32140800 |     32140800 |
        // +--------------+--------------+------------------+----------------+-------------------+--------------+
        // | 12. Accrue with negative performance.                                                              |
        // |    NOTE: Losses are realized immediately.                                                          |
        // +--------------+--------------+------------------+----------------+-------------------+--------------+
        // |         $400 |           $0 |               15 |           0.75 |          32745600 |     32745600 |
        // +--------------+--------------+------------------+----------------+-------------------+--------------+

        // 1. Deposit $300 worth of assets.
        USDC.mint(address(this), type(uint112).max);
        USDC.approve(address(cellar), type(uint112).max);
        cellar.deposit(300e6, address(this));
        cellar.enterPosition();

        assertEq(cellar.totalAssets(), 300e6, "1. Total assets should be $300.");

        // 2. An entire year passes.
        hevm.warp(block.timestamp + 365 days);
        uint256 lastAccrualTimestamp = block.timestamp;

        // 3. Accrue platform fees.
        cellar.accrue();

        assertEq(cellar.totalLocked(), 0, "3. Total locked should be $0.");
        assertApproxEq(cellar.totalAssets(), 300e6, 1e6, "3. Total assets should be $300.");
        assertApproxEq(cellar.totalBalance(), 300e6, 1e6, "3. Total balance should be $300.");
        assertEq(cellar.balanceOf(address(cellar)), 0.75e18, "3. Should have 0.75 shares of platform fees.");
        assertEq(cellar.lastAccrual(), lastAccrualTimestamp, "3. Should have updated timestamp of last accrual.");

        // 4. Gains $150 worth of assets of yield.
        aUSDC.mint(address(cellar), 150e6, lendingPool.index());

        assertEq(cellar.totalLocked(), 0, "4. Total locked should be $0.");
        assertApproxEq(cellar.totalAssets(), 300e6, 1e6, "4. Total assets should be approximately $300.");
        assertApproxEq(cellar.totalBalance(), 300e6, 1e6, "4. Total balance should be approximately $300.");
        assertEq(cellar.balanceOf(address(cellar)), 0.75e18, "4. Should have 0.75 shares of platform fees.");
        assertEq(cellar.lastAccrual(), lastAccrualTimestamp, "4. Should not have changed timestamp of last accrual.");

        // 5. Accrue with positive performance.
        uint256 priceOfShareBefore = cellar.convertToShares(1e6);
        cellar.accrue();
        uint256 priceOfShareAfter = cellar.convertToShares(1e6);

        assertEq(priceOfShareAfter, priceOfShareBefore, "5. Should not have changed worth of share immediately.");
        assertApproxEq(cellar.totalLocked(), 135e6, 1e6, "5. Total locked should be $135.");
        assertApproxEq(cellar.totalAssets(), 315e6, 2e6, "5. Total assets should be approximately $315.");
        assertApproxEq(cellar.totalBalance(), 450e6, 2e6, "5. Total balance should be approximately $450.");
        assertApproxEq(cellar.balanceOf(address(cellar)), 15e18, 1e18, "5. Should have 15 shares of performance fees.");
        assertEq(cellar.lastAccrual(), lastAccrualTimestamp, "5. Should have changed timestamp of last accrual.");

        // 6. Half of accrual period passes.
        uint256 accrualPeriod = cellar.accrualPeriod();
        hevm.warp(block.timestamp + accrualPeriod / 2);

        assertApproxEq(cellar.totalLocked(), 67.5e6, 1e6, "6. Total locked should be $67.5.");
        assertApproxEq(cellar.totalAssets(), 382.5e6, 2e6, "6. Total assets should be approximately $382.5.");
        assertApproxEq(cellar.totalBalance(), 450e6, 2e6, "6. Total balance should be approximately $450.");
        assertApproxEq(cellar.balanceOf(address(cellar)), 15e18, 1e18, "6. Should have 15 shares of performance fees.");
        assertEq(cellar.lastAccrual(), lastAccrualTimestamp, "6. Should not have changed timestamp of last accrual.");

        // 7. Deposit $200 worth of assets.
        cellar.deposit(200e6, address(this));
        cellar.enterPosition();

        assertApproxEq(cellar.totalLocked(), 67.5e6, 1e6, "7. Total locked should be $67.5.");
        assertApproxEq(cellar.totalAssets(), 582.5e6, 2e6, "7. Total assets should be approximately $582.5.");
        assertApproxEq(cellar.totalBalance(), 650e6, 2e6, "7. Total balance should be approximately $650.");
        assertApproxEq(cellar.balanceOf(address(cellar)), 15e18, 1e18, "7. Should have 15 shares of performance fees.");
        assertEq(cellar.lastAccrual(), lastAccrualTimestamp, "7. Should not have changed timestamp of last accrual.");

        // 8. Entire accrual period passes.
        hevm.warp(block.timestamp + accrualPeriod / 2);

        assertEq(cellar.totalLocked(), 0, "8. Total locked should be $0.");
        assertApproxEq(cellar.totalAssets(), 650e6, 2e6, "8. Total assets should be approximately $650.");
        assertApproxEq(cellar.totalBalance(), 650e6, 2e6, "8. Total balance should be approximately $650.");
        assertApproxEq(cellar.balanceOf(address(cellar)), 15e18, 1e18, "8. Should have 15 shares of performance fees.");
        assertEq(cellar.lastAccrual(), lastAccrualTimestamp, "8. Should not have changed timestamp of last accrual.");

        // 9. Withdraw $100 worth of assets.
        cellar.withdraw(100e6, address(this), address(this));

        assertEq(cellar.totalLocked(), 0, "9. Total locked should be $0.");
        assertApproxEq(cellar.totalAssets(), 550e6, 2e6, "9. Total assets should be approximately $550.");
        assertApproxEq(cellar.totalBalance(), 550e6, 2e6, "9. Total balance should be approximately $550.");
        assertApproxEq(cellar.balanceOf(address(cellar)), 15e18, 1e18, "9. Should have 15 shares of performance fees.");
        assertEq(cellar.lastAccrual(), lastAccrualTimestamp, "9. Should not have changed timestamp of last accrual.");

        // 10. Accrue with no performance.
        cellar.accrue();
        lastAccrualTimestamp = block.timestamp;

        assertEq(cellar.totalLocked(), 0, "10. Total locked should be $0.");
        assertApproxEq(cellar.totalAssets(), 550e6, 2e6, "10. Total assets should be approximately $550.");
        assertApproxEq(cellar.totalBalance(), 550e6, 2e6, "10. Total balance should be approximately $550.");
        assertApproxEq(
            cellar.balanceOf(address(cellar)),
            15e18,
            1e18,
            "10. Should have 15 shares of performance fees."
        );
        assertEq(cellar.lastAccrual(), lastAccrualTimestamp, "10. Should have changed timestamp of last accrual.");

        // 11. Lose $150 worth of assets of yield.
        aUSDC.burn(address(cellar), 150e6);

        assertEq(cellar.totalLocked(), 0, "11. Total locked should be $0.");
        assertApproxEq(cellar.totalAssets(), 550e6, 2e6, "11. Total assets should be approximately $550.");
        assertApproxEq(cellar.totalBalance(), 550e6, 2e6, "11. Total balance should be approximately $550.");
        assertApproxEq(
            cellar.balanceOf(address(cellar)),
            15e18,
            1e18,
            "11. Should have 15 shares of performance fees."
        );
        assertEq(cellar.lastAccrual(), lastAccrualTimestamp, "11. Should not have changed timestamp of last accrual.");

        // 12. Accrue with negative performance.
        cellar.accrue();

        assertEq(cellar.totalLocked(), 0, "12. Total locked should be $0.");
        assertApproxEq(cellar.totalAssets(), 400e6, 2e6, "12. Total assets should be approximately $400.");
        assertApproxEq(cellar.totalBalance(), 400e6, 2e6, "12. Total balance should be approximately $400.");
        assertApproxEq(
            cellar.balanceOf(address(cellar)),
            15e18,
            1e18,
            "12. Should have 15 shares of performance fees."
        );
        assertEq(cellar.lastAccrual(), lastAccrualTimestamp, "12. Should have changed timestamp of last accrual.");
    }

    // ========================================== POSITION TESTS ==========================================

    function testEnterPosition(uint256 assets) external {
        assets = bound(assets, 1e6, type(uint72).max);

        USDC.mint(address(this), assets);
        cellar.deposit(assets, address(this));

        cellar.enterPosition(assets / 2);

        assertEq(aUSDC.balanceOf(address(cellar)), assets / 2, "Should have deposited half of assets.");
        assertEq(cellar.totalAssets(), assets, "Total asset should be the assets in holding and in position.");
        assertEq(cellar.totalBalance(), assets / 2, "Total balance should be the assets in position.");
        assertEq(cellar.totalHoldings(), assets - assets / 2, "Total holdings should be the assets not in position.");

        cellar.enterPosition();

        assertEq(aUSDC.balanceOf(address(cellar)), assets, "Should have deposited all of assets.");
        assertEq(cellar.totalAssets(), assets, "Total asset should not have changed.");
        assertEq(cellar.totalBalance(), assets, "Total balance should be all of assets.");
        assertEq(cellar.totalHoldings(), 0, "Total holdings should be empty.");
    }

    function testFailEnterPositionWithoutEnoughHoldings() external {
        USDC.mint(address(this), 100e6);
        cellar.deposit(100e6, address(this));

        cellar.enterPosition(101e6);
    }

    function testExitPosition(uint256 assets) external {
        assets = bound(assets, 1e6, type(uint72).max);

        USDC.mint(address(this), type(uint72).max);
        cellar.deposit(type(uint72).max, address(this));
        cellar.enterPosition();

        // Simulate gains.
        aUSDC.mint(address(cellar), assets);

        cellar.exitPosition(assets);

        assertEq(aUSDC.balanceOf(address(cellar)), type(uint72).max, "Should not have withdrawn unrealized gains.");
        assertEq(USDC.balanceOf(address(cellar)), assets, "Should have withdrawn assets.");
        assertEq(cellar.totalBalance(), type(uint72).max - assets, "Total balance should be remaining assets.");
        assertEq(cellar.totalHoldings(), assets, "Total holdings should be assets withdrawn assets.");
    }

    function testFailExitPositionWithoutEnoughBalance() external {
        USDC.mint(address(this), 100e6);
        cellar.deposit(100e6, address(this));
        cellar.enterPosition();

        cellar.exitPosition(101e6);
    }

    // ========================================= REBALANCE TESTS =========================================

    function testRebalance(uint256 assets) external {
        assets = bound(assets, 1e6, type(uint72).max);

        USDC.mint(address(this), assets);

        cellar.deposit(assets, address(this));
        cellar.enterPosition(assets / 2);

        address[9] memory route;
        route[0] = address(USDC);
        route[1] = address(1);
        route[2] = address(DAI);

        uint256[3][4] memory swapParams;

        uint256 maxLockedBefore = cellar.maxLocked();

        uint256 totalAssetsBeforeRebalance = cellar.totalAssets();
        uint256 priceOfShareBeforeRebalance = cellar.convertToAssets(1e18);
        cellar.rebalance(route, swapParams, 0);
        uint256 priceOfShareAfterRebalance = cellar.convertToAssets(1e18).changeDecimals(18, 6);
        uint256 totalAssetsAfterRebalance = cellar.totalAssets().changeDecimals(18, 6);

        address[] memory path = new address[](2);
        path[0] = address(USDC);
        path[1] = address(DAI);

        uint256 assetsAfterRebalance = swapRouter.quote(assets, path);

        assertEq(address(cellar.asset()), address(DAI), "Should have updated asset to DAI.");
        assertEq(address(cellar.assetAToken()), address(aDAI), "Should have updated asset's aToken to aDAI.");
        assertEq(cellar.assetDecimals(), 18, "Should have updated asset's decimals to 18.");
        assertEq(cellar.maxLocked(), maxLockedBefore.changeDecimals(6, 18), "Should have updated max locked.");

        assertEq(USDC.balanceOf(address(cellar)), 0, "Should have withdrawn all holdings.");
        assertEq(aUSDC.balanceOf(address(cellar)), 0, "Should have withdrawn all position balance.");
        assertEq(
            aDAI.balanceOf(address(cellar)),
            assetsAfterRebalance, // Simulating 5% price impact on swap.
            "Should have deposited all assets into new position."
        );
        assertEq(cellar.totalBalance(), assetsAfterRebalance, "Should have updated total balance.");
        assertLt(priceOfShareAfterRebalance, priceOfShareBeforeRebalance, "Expect price of shares to have decreased.");
        assertLt(totalAssetsAfterRebalance, totalAssetsBeforeRebalance, "Expect total assets to have decreased.");

        // Accrue performance fees on swap losses.
        cellar.accrue();

        assertEq(cellar.balanceOf(address(cellar)), 0, "Should accrue no fees for swap losses.");
    }

    function testRebalanceWithUnrealizedGains(uint256 assets) external {
        assets = bound(assets, 1e6, type(uint72).max);

        USDC.mint(address(this), assets);

        cellar.deposit(assets, address(this));
        cellar.enterPosition(assets / 2);

        // Simulate gains.
        aUSDC.mint(address(cellar), assets / 2);

        address[9] memory route;
        route[0] = address(USDC);
        route[1] = address(1);
        route[2] = address(DAI);

        uint256[3][4] memory swapParams;

        uint256 totalBalanceAndHoldingsBeforeRebalance = cellar.totalBalance() + cellar.totalHoldings();

        uint256 totalAssetsBeforeRebalance = cellar.totalAssets();
        uint256 priceOfShareBeforeRebalance = cellar.convertToAssets(1e18);
        cellar.rebalance(route, swapParams, 0);
        uint256 priceOfShareAfterRebalance = cellar.convertToAssets(1e18).changeDecimals(18, 6);
        uint256 totalAssetsAfterRebalance = cellar.totalAssets().changeDecimals(18, 6);

        address[] memory path = new address[](2);
        path[0] = address(USDC);
        path[1] = address(DAI);

        uint256 assetsAfterRebalance = swapRouter.quote(assets + assets / 2, path);

        assertEq(USDC.balanceOf(address(cellar)), 0, "Should have withdrawn all holdings.");
        assertEq(aUSDC.balanceOf(address(cellar)), 0, "Should have withdrawn all position balance.");
        assertEq(
            aDAI.balanceOf(address(cellar)),
            assetsAfterRebalance, // Simulating 5% price impact on swap.
            "Should have deposited all assets into new position."
        );
        assertEq(
            cellar.totalBalance(),
            totalBalanceAndHoldingsBeforeRebalance.changeDecimals(6, 18),
            "Should have updated total balance."
        );
        assertEq(
            priceOfShareAfterRebalance,
            priceOfShareBeforeRebalance,
            "Expect price of shares to have not changed."
        );
        assertEq(totalAssetsAfterRebalance, totalAssetsBeforeRebalance, "Expect total assets to have not changed.");

        // Accrue performance fees on net gains.
        cellar.accrue();

        assertGt(cellar.maxWithdraw(address(cellar)), 0, "Should accrue fees for net gains.");
    }

    function testRebalanceWithRealizedGains(uint256 assets) external {
        assets = bound(assets, 1e6, type(uint72).max);

        USDC.mint(address(this), assets);

        cellar.deposit(assets, address(this));
        cellar.enterPosition(assets / 2);

        // Simulate gains.
        aUSDC.mint(address(cellar), assets / 2);

        // Accrue performancefees on gains.
        cellar.accrue();

        assertGt(cellar.maxLocked(), 0, "Should realized gains.");
        assertGt(cellar.maxWithdraw(address(cellar)), 0, "Should accrue fees for gains.");

        address[9] memory route;
        route[0] = address(USDC);
        route[1] = address(1);
        route[2] = address(DAI);

        uint256[3][4] memory swapParams;

        uint256 totalAssetsBeforeRebalance = cellar.totalAssets();
        uint256 priceOfShareBeforeRebalance = cellar.convertToAssets(1e18);
        cellar.rebalance(route, swapParams, 0);
        uint256 priceOfShareAfterRebalance = cellar.convertToAssets(1e18).changeDecimals(18, 6);
        uint256 totalAssetsAfterRebalance = cellar.totalAssets().changeDecimals(18, 6);

        address[] memory path = new address[](2);
        path[0] = address(USDC);
        path[1] = address(DAI);

        uint256 assetsAfterRebalance = swapRouter.quote(assets + assets / 2, path);

        assertEq(USDC.balanceOf(address(cellar)), 0, "Should have withdrawn all holdings.");
        assertEq(aUSDC.balanceOf(address(cellar)), 0, "Should have withdrawn all position balance.");
        assertEq(
            aDAI.balanceOf(address(cellar)),
            assetsAfterRebalance, // Simulating 5% price impact on swap.
            "Should have deposited all assets into new position."
        );
        assertEq(cellar.totalBalance(), assetsAfterRebalance, "Should have updated total balance.");
        assertLt(priceOfShareAfterRebalance, priceOfShareBeforeRebalance, "Expect price of shares to have decreased.");
        assertLt(totalAssetsAfterRebalance, totalAssetsBeforeRebalance, "Expect total assets to have decreased.");
    }

    function testRebalanceWithEmptyPosition(uint256 assets) external {
        assets = bound(assets, 1e6, type(uint72).max);

        USDC.mint(address(this), assets);

        cellar.deposit(assets, address(this));

        address[9] memory route;
        route[0] = address(USDC);
        route[1] = address(1);
        route[2] = address(DAI);

        uint256[3][4] memory swapParams;

        cellar.rebalance(route, swapParams, 0);

        address[] memory path = new address[](2);
        path[0] = address(USDC);
        path[1] = address(DAI);

        uint256 assetsAfterRebalance = swapRouter.quote(assets, path);

        assertEq(USDC.balanceOf(address(cellar)), 0, "Should have withdrawn all holdings.");
        assertEq(
            aDAI.balanceOf(address(cellar)),
            assetsAfterRebalance, // Simulating 5% price impact on swap.
            "Should have deposited all assets into new position."
        );
    }

    function testFailRebalanceIntoSamePosition() external {
        USDC.mint(address(this), 1000e6);

        cellar.deposit(1000e6, address(this));
        cellar.enterPosition(500e6);

        address[9] memory route;
        route[0] = address(USDC);
        route[1] = address(1);
        route[2] = address(USDC);

        uint256[3][4] memory swapParams;

        cellar.rebalance(route, swapParams, 0);
    }

    function testFailRebalanceIntoUntrustedPosition() external {
        USDC.mint(address(this), 1000e6);

        cellar.deposit(1000e6, address(this));
        cellar.enterPosition(500e6);

        cellar.setTrust(ERC20(DAI), false);

        address[9] memory route;
        route[0] = address(USDC);
        route[1] = address(1);
        route[2] = address(DAI);

        uint256[3][4] memory swapParams;

        cellar.rebalance(route, swapParams, 0);
    }

    // ========================================= REINVEST TESTS =========================================

    function testReinvest() external {
        incentivesController.addRewards(address(cellar), 100e18);
        cellar.claimAndUnstake();

        assertEq(stkAAVE.balanceOf(address(cellar)), 100e18, "Should have gained stkAAVE rewards.");

        hevm.warp(block.timestamp + 10 days + 1);

        cellar.reinvest(0);

        assertEq(stkAAVE.balanceOf(address(cellar)), 0, "Should have reinvested all stkAAVE.");
        assertEq(aUSDC.balanceOf(address(cellar)), 95e6, "Should have reinvested into current position.");
        assertEq(cellar.totalAssets(), 0, "Should have not updated total assets because its unrealized gains.");

        // Test that reinvested rewards are counted as yield.
        cellar.accrue();

        assertEq(cellar.totalAssets(), 9.5e6, "Should have updated total assets after accrual.");
        assertEq(cellar.totalLocked(), 85.5e6, "Should have realized gains.");
        assertEq(cellar.totalBalance(), 95e6, "Should have updated total balance after accrual.");
    }

    // =========================================== FEES TESTS ===========================================

    function testSendFees() external {
        aUSDC.mint(address(cellar), 100e6);

        cellar.accrue();

        assertEq(cellar.totalAssets(), 10e6, "Should have updated total assets after accrual.");
        assertEq(cellar.totalSupply(), 10e18, "Should have updated total supply after accrual.");
        assertEq(cellar.balanceOf(address(cellar)), 10e18, "Should minted performance fees.");

        cellar.sendFees();

        assertEq(cellar.totalAssets(), 0, "Should have sent assets.");
        assertEq(cellar.totalSupply(), 0, "Should have redeemed fees.");
        assertEq(cellar.balanceOf(address(cellar)), 0, "Should have burned performance fees.");
    }

    // ========================================== TRUST TESTS ==========================================

    function testDistrustingCurrentPosition() external {
        USDC.mint(address(this), 900e6);
        cellar.deposit(900e6, address(this));
        cellar.enterPosition(500e6);

        // Simulate gaining $100 of yield.
        aUSDC.mint(address(cellar), 100e6);

        assertEq(aUSDC.balanceOf(address(cellar)), 600e6, "Should have $100 of unrealized yield.");
        assertEq(cellar.totalAssets(), 900e6, "Should have $900 total assets.");

        uint256 priceOfShareBeforeDistrust = cellar.convertToAssets(1e6);
        cellar.setTrust(ERC20(USDC), false);
        uint256 priceOfShareAfterDistrust = cellar.convertToAssets(1e6);

        assertFalse(cellar.isTrusted(ERC20(USDC)), "Should have distrusted USDC.");
        assertEq(cellar.totalAssets(), 910e6, "Should have updated total assets after accrual.");
        assertEq(cellar.totalLocked(), 90e6, "Should have realized gains after accrual.");
        assertEq(
            priceOfShareBeforeDistrust,
            priceOfShareAfterDistrust,
            "Should have not changed price of share immediately."
        );
    }

    function testDistrustingCurrentPositionWhenEmpty() external {
        cellar.setTrust(ERC20(USDC), false);

        assertEq(aUSDC.balanceOf(address(cellar)), 0, "Should have empty position.");
        assertFalse(cellar.isTrusted(ERC20(USDC)), "Should have distrusted USDC.");
    }

    // ======================================== EMERGENCY TESTS ========================================

    function testShutdown() external {
        cellar.initiateShutdown(false);

        assertTrue(cellar.isShutdown(), "Should have initiated shutdown.");

        cellar.liftShutdown();

        assertFalse(cellar.isShutdown(), "Should have lifted shutdown.");
    }

    function testShutdownAndExit() external {
        USDC.mint(address(this), 900e6);
        cellar.deposit(900e6, address(this));
        cellar.enterPosition(500e6);

        // Simulate gaining $100 of yield.
        aUSDC.mint(address(cellar), 100e6);

        assertEq(aUSDC.balanceOf(address(cellar)), 600e6, "Should have $100 of unrealized yield.");
        assertEq(cellar.totalAssets(), 900e6, "Should have $900 total assets.");

        uint256 priceOfShareBeforeShutdown = cellar.convertToAssets(1e6);
        cellar.initiateShutdown(true);
        uint256 priceOfShareAfterShutdown = cellar.convertToAssets(1e6);

        assertTrue(cellar.isShutdown());
        assertEq(cellar.totalAssets(), 910e6);
        assertEq(cellar.totalLocked(), 90e6);
        assertEq(
            priceOfShareBeforeShutdown,
            priceOfShareAfterShutdown,
            "Should have not changed price of share immediately."
        );
    }

    function testShutdownAndExitWithEmptyPosition() external {
        cellar.initiateShutdown(true);

        assertTrue(cellar.isShutdown(), "Should have initiated shutdown.");
    }

    function testWithdrawingWhileShutdown() external {
        USDC.mint(address(this), 1);
        cellar.deposit(1, address(this));

        cellar.initiateShutdown(false);

        cellar.withdraw(1, address(this), address(this));

        assertEq(USDC.balanceOf(address(this)), 1, "Should withdraw while shutdown.");
    }

    function testFailDepositingWhileShutdown() external {
        cellar.initiateShutdown(false);

        USDC.mint(address(this), 1);
        cellar.deposit(1, address(this));
    }

    function testFailEnteringPositionWhileShutdown() external {
        USDC.mint(address(this), 1);
        cellar.deposit(1, address(this));

        cellar.initiateShutdown(false);

        cellar.enterPosition();
    }

    function testFailRebalancingWhileShutdown() external {
        USDC.mint(address(this), 1);
        cellar.deposit(1, address(this));

        cellar.initiateShutdown(false);

        address[9] memory route;
        route[0] = address(USDC);
        route[1] = address(1);
        route[2] = address(DAI);

        uint256[3][4] memory swapParams;

        cellar.rebalance(route, swapParams, 0);
    }

    function testFailInitiatingShutdownWhileShutdown() external {
        cellar.initiateShutdown(false);
        cellar.initiateShutdown(false);
    }

    // ======================================== INTEGRATION TESTS ========================================

    function mutate(uint256 salt) private pure returns (uint256) {
        return uint256(keccak256(abi.encode(salt))) % 1e26;
    }

    function testIntegration(uint8 salt) external {
        // Initialize users.
        address alice = hevm.addr(1);
        address bob = hevm.addr(2);
        address charlie = hevm.addr(3);

        // Mint initial balance to users.
        USDC.mint(alice, type(uint112).max);
        USDC.mint(bob, type(uint112).max);
        USDC.mint(charlie, type(uint112).max);
        DAI.mint(alice, type(uint112).max);
        DAI.mint(bob, type(uint112).max);
        DAI.mint(charlie, type(uint112).max);

        // Approve cellar to send user assets.
        hevm.startPrank(alice);
        USDC.approve(address(cellar), type(uint256).max);
        DAI.approve(address(cellar), type(uint256).max);
        hevm.stopPrank();
        hevm.startPrank(bob);
        USDC.approve(address(cellar), type(uint256).max);
        DAI.approve(address(cellar), type(uint256).max);
        hevm.stopPrank();
        hevm.startPrank(charlie);
        USDC.approve(address(cellar), type(uint256).max);
        DAI.approve(address(cellar), type(uint256).max);
        hevm.stopPrank();

        // ====================== BEGIN SCENERIO ======================

        // 1. Alice deposits.
        uint256 amount = mutate(salt);
        hevm.prank(alice);
        cellar.deposit(amount, alice);

        // 2. Bob mints.
        amount = mutate(amount);
        hevm.prank(bob);
        cellar.mint(amount, bob);

        // 3. Enters position.
        cellar.enterPosition(cellar.totalHoldings() / 2);

        // 4. Gains yield.
        amount = mutate(amount);
        MockERC20(address(cellar.assetAToken())).mint(address(cellar), amount);

        // 5. Bob withdraws.
        hevm.startPrank(bob);
        cellar.withdraw(cellar.maxWithdraw(bob) / 3, bob, bob);
        hevm.stopPrank();

        // 6. Charlie deposits.
        amount = mutate(amount);
        hevm.prank(charlie);
        cellar.deposit(amount, charlie);

        // 7. Accrue.
        cellar.accrue();
        hevm.warp(block.timestamp + cellar.accrualPeriod());

        // 8. Distrust current position.
        cellar.setTrust(cellar.asset(), false);

        // 9. Rebalance into DAI.
        address[9] memory route;
        route[0] = address(USDC);
        route[1] = address(1);
        route[2] = address(DAI);

        uint256[3][4] memory swapParams;

        cellar.rebalance(route, swapParams, 0);

        // 10. Charlie redeems.
        hevm.startPrank(charlie);
        cellar.redeem(cellar.maxRedeem(charlie) / 4, charlie, charlie);
        hevm.stopPrank();

        // 11. Gains yield.
        amount = mutate(amount);
        MockERC20(address(cellar.assetAToken())).mint(address(cellar), amount);

        // 12. Alice withdraws.
        hevm.startPrank(alice);
        cellar.withdraw(cellar.maxWithdraw(alice) / 5, alice, alice);
        hevm.stopPrank();

        // 13. Rebalance into USDC.
        cellar.setTrust(ERC20(address(USDC)), true);

        route[0] = address(DAI);
        route[2] = address(USDC);

        cellar.rebalance(route, swapParams, 0);

        // 14. Alice mints.
        amount = mutate(amount);
        hevm.prank(alice);
        cellar.mint(amount, alice);

        // 15. Enters position.
        cellar.enterPosition(cellar.totalHoldings() / 6);

        // 16. Shuts down.
        cellar.initiateShutdown(true);

        // 17. Alice redeems all.
        hevm.startPrank(alice);
        cellar.redeem(cellar.maxRedeem(alice), alice, alice);
        hevm.stopPrank();

        // 18. Bob withdraws all.
        hevm.startPrank(bob);
        cellar.withdraw(cellar.maxWithdraw(bob), bob, bob);
        hevm.stopPrank();

        // 19. Charlie withdraws all.
        hevm.startPrank(charlie);
        cellar.withdraw(cellar.maxWithdraw(charlie), charlie, charlie);
        hevm.stopPrank();

        // 20. Sends fees.
        cellar.sendFees();

        // ====================== FINAL CHECKS ======================

        assertApproxEq(cellar.totalSupply(), 0, 1e18, "Check total supply is what is expected.");
        assertApproxEq(cellar.totalAssets(), 0, 1e6, "Check total assets is what is expected.");
        assertApproxEq(cellar.totalBalance(), 0, 1e6, "Check total balance is what is expected.");
        assertApproxEq(cellar.totalHoldings(), 0, 1e6, "Check total holdings is what is expected.");
    }
}<|MERGE_RESOLUTION|>--- conflicted
+++ resolved
@@ -74,6 +74,10 @@
         gravity = new MockGravity();
         hevm.label(address(gravity), "gravity");
 
+        // Setup exchange rates:
+        swapRouter.setExchangeRate(address(USDC), address(DAI), 1e18);
+        swapRouter.setExchangeRate(address(DAI), address(USDC), 1e6);
+
         // Declare unnecessary variables with address 0.
         cellar = new AaveV2StablecoinCellar(
             ERC20(address(USDC)),
@@ -124,13 +128,7 @@
         assertTrue(cellar.isTrusted(ERC20(DAI)), "Should initialize DAI to be trusted.");
     }
 
-<<<<<<< HEAD
-    // Test using asset with 18 decimals instead of 6.
-    function testDepositAndWithdrawWithDifferentDecimals(uint256 assets) public {
-        cellar.updatePosition(address(DAI));
-=======
     // ======================================= DEPOSIT/WITHDRAW TESTS =======================================
->>>>>>> 87b02132
 
     function testDepositAndWithdraw(uint256 assets) external {
         assets = bound(assets, 1, type(uint72).max);
@@ -166,45 +164,6 @@
         // Test single mint.
         uint256 assets = cellar.mint(shares, address(this));
 
-<<<<<<< HEAD
-        assertEq(shares.changeDecimals(18, 6), assets); // Expect exchange rate to be 1:1 on initial mint.
-        assertEq(cellar.previewRedeem(shares), assets);
-        assertEq(cellar.previewMint(shares), assets);
-        assertEq(cellar.totalSupply(), shares);
-        assertEq(cellar.totalAssets(), assets);
-        assertEq(cellar.balanceOf(address(this)), shares);
-        assertEq(cellar.convertToAssets(cellar.balanceOf(address(this))), assets);
-        assertEq(USDC.balanceOf(address(this)), 0);
-
-        // Test single redeem.
-        cellar.redeem(shares, address(this), address(this));
-
-        assertEq(cellar.balanceOf(address(this)), 0);
-        assertEq(cellar.convertToAssets(cellar.balanceOf(address(this))), 0);
-        assertEq(USDC.balanceOf(address(this)), assets);
-    }
-
-    // Test using asset with 18 decimals instead of 6.
-    function testMintAndRedeemWithDifferentDecimals(uint256 shares) public {
-        cellar.updatePosition(address(DAI));
-
-        shares = bound(shares, 1, cellar.maxMint(address(this)));
-
-        DAI.mint(address(this), shares.changeDecimals(18, 6));
-        DAI.approve(address(cellar), shares);
-
-        // Test single mint.
-        uint256 assets = cellar.mint(shares, address(this));
-
-        assertEq(shares.changeDecimals(18, 6), assets); // Expect exchange rate to be 1:1 on initial mint.
-        assertEq(cellar.previewRedeem(shares), assets);
-        assertEq(cellar.previewMint(shares), assets);
-        assertEq(cellar.totalSupply(), shares);
-        assertEq(cellar.totalAssets(), assets);
-        assertEq(cellar.balanceOf(address(this)), shares);
-        assertEq(cellar.convertToAssets(cellar.balanceOf(address(this))), assets);
-        assertEq(DAI.balanceOf(address(this)), 0);
-=======
         assertEq(shares.changeDecimals(18, 6), assets, "Should have 1:1 exchange rate for initial deposit.");
         assertEq(cellar.previewRedeem(shares), assets, "Redeeming shares should withdraw assets owed.");
         assertEq(cellar.previewMint(shares), assets, "Minting shares should deposit assets owed.");
@@ -213,7 +172,6 @@
         assertEq(cellar.balanceOf(address(this)), shares, "Should have updated user's share balance.");
         assertEq(cellar.convertToAssets(cellar.balanceOf(address(this))), assets, "Should return all user's assets.");
         assertEq(USDC.balanceOf(address(this)), 0, "Should have deposited assets from user.");
->>>>>>> 87b02132
 
         // Test single redeem.
         cellar.redeem(shares, address(this), address(this));
