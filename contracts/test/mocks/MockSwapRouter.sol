--- conflicted
+++ resolved
@@ -2,12 +2,8 @@
 pragma solidity 0.8.13;
 
 import { ERC20 } from "@rari-capital/solmate/src/tokens/ERC20.sol";
-<<<<<<< HEAD
-import { MathUtils } from "contracts/utils/MathUtils.sol";
-import { ISwapRouter } from "../../interfaces/ISwapRouter.sol";
-=======
+import { ISwapRouter } from "@uniswap/v3-periphery/contracts/interfaces/ISwapRouter.sol";
 import { Math } from "contracts/utils/Math.sol";
->>>>>>> 87b02132
 
 library BytesLib {
     function slice(
@@ -162,7 +158,6 @@
     using Path for bytes;
     using Math for uint256;
 
-<<<<<<< HEAD
     uint256 public constant PRICE_IMPACT = 5_00;
     uint256 public constant DENOMINATOR = 100_00;
 
@@ -183,9 +178,6 @@
     ) public view returns (uint256) {
         return (amount * getExchangeRate[fromToken][toToken]) / 10**ERC20(fromToken).decimals();
     }
-=======
-    uint256 public constant EXCHANGE_RATE = 0.95e18;
->>>>>>> 87b02132
 
     struct ExactInputSingleParams {
         address tokenIn;
@@ -201,16 +193,8 @@
     function exactInputSingle(ExactInputSingleParams calldata params) external returns (uint256) {
         ERC20(params.tokenIn).transferFrom(msg.sender, address(this), params.amountIn);
 
-<<<<<<< HEAD
         uint256 amountOut = convert(params.tokenIn, params.tokenOut, params.amountIn);
         amountOut = amountOut.mulDivDown(DENOMINATOR - PRICE_IMPACT, DENOMINATOR);
-=======
-        uint256 amountOut = params.amountIn.mulWadDown(EXCHANGE_RATE);
-
-        uint8 fromDecimals = ERC20(params.tokenIn).decimals();
-        uint8 toDecimals = ERC20(params.tokenOut).decimals();
-        amountOut = amountOut.changeDecimals(fromDecimals, toDecimals);
->>>>>>> 87b02132
 
         require(amountOut >= params.amountOutMinimum, "amountOutMin invariant failed");
 
@@ -228,16 +212,8 @@
 
         ERC20(tokenIn).transferFrom(msg.sender, address(this), params.amountIn);
 
-<<<<<<< HEAD
         uint256 amountOut = convert(tokenIn, tokenOut, params.amountIn);
         amountOut = amountOut.mulDivDown(DENOMINATOR - PRICE_IMPACT, DENOMINATOR);
-=======
-        uint256 amountOut = params.amountIn.mulWadDown(EXCHANGE_RATE);
-
-        uint8 fromDecimals = ERC20(tokenIn).decimals();
-        uint8 toDecimals = ERC20(tokenOut).decimals();
-        amountOut = amountOut.changeDecimals(fromDecimals, toDecimals);
->>>>>>> 87b02132
 
         require(amountOut >= params.amountOutMinimum, "amountOutMin invariant failed");
 
@@ -257,16 +233,8 @@
 
         ERC20(tokenIn).transferFrom(msg.sender, address(this), amountIn);
 
-<<<<<<< HEAD
         uint256 amountOut = convert(tokenIn, tokenOut, amountIn);
         amountOut = amountOut.mulDivDown(DENOMINATOR - PRICE_IMPACT, DENOMINATOR);
-=======
-        uint256 amountOut = amountIn.mulWadDown(EXCHANGE_RATE);
-
-        uint8 fromDecimals = ERC20(tokenIn).decimals();
-        uint8 toDecimals = ERC20(tokenOut).decimals();
-        amountOut = amountOut.changeDecimals(fromDecimals, toDecimals);
->>>>>>> 87b02132
 
         require(amountOut >= amountOutMin, "amountOutMin invariant failed");
 
@@ -296,7 +264,8 @@
 
         ERC20(tokenIn).transferFrom(msg.sender, address(this), _amount);
 
-        uint256 amountOut = _amount.mulWadDown(EXCHANGE_RATE);
+        uint256 amountOut = convert(tokenIn, tokenOut, _amount);
+        amountOut = amountOut.mulDivDown(DENOMINATOR - PRICE_IMPACT, DENOMINATOR);
 
         uint8 fromDecimals = ERC20(tokenIn).decimals();
         uint8 toDecimals = ERC20(tokenOut).decimals();
@@ -309,19 +278,15 @@
         return amountOut;
     }
 
-    function quote(uint256 amountIn, address[] calldata path) external view returns (uint256) {
+    function quote(uint256 amountIn, address[] calldata path) external view returns (uint256 amountOut) {
         address tokenIn = path[0];
         address tokenOut = path[path.length - 1];
 
-<<<<<<< HEAD
-        uint256 amountOut = convert(tokenIn, tokenOut, amountIn);
-        return amountOut.mulDivDown(DENOMINATOR - PRICE_IMPACT, DENOMINATOR);
-=======
-        uint256 amountOut = amountIn.mulWadDown(EXCHANGE_RATE);
+        amountOut = convert(tokenIn, tokenOut, amountIn);
+        amountOut.mulDivDown(DENOMINATOR - PRICE_IMPACT, DENOMINATOR);
 
         uint8 fromDecimals = ERC20(tokenIn).decimals();
         uint8 toDecimals = ERC20(tokenOut).decimals();
-        return amountOut.changeDecimals(fromDecimals, toDecimals);
->>>>>>> 87b02132
+        amountOut = amountOut.changeDecimals(fromDecimals, toDecimals);
     }
 }