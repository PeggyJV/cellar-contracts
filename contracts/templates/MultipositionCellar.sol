--- conflicted
+++ resolved
@@ -162,7 +162,6 @@
         emit RemovePosition(address(position));
     }
 
-<<<<<<< HEAD
     // TODO: consider moving position funcitons to own module
     /**
      * @notice Sets new positions with paths and max slippages settings.
@@ -170,9 +169,6 @@
      * @param pathsToAsset the array of swap paths
      * @param maxSlippages the array of maximum slippages values
      */
-=======
-    // TODO: consider moving position functions to own module
->>>>>>> 85d38c35
     function setPositions(
         ERC4626[] calldata newPositions,
         address[][] calldata pathsToAsset,
@@ -410,15 +406,10 @@
     }
 
     /**
-<<<<<<< HEAD
-     * @notice Price assets in another asset denomination.
-     * @param fromAsset the address of asset to be converted
-     * @param toAsset the address of asset to which to convert
+     * @notice Denomination position assets in the cellar's asset.
+     * @param positionAsset the position asset
      * @param assets the amount of assets
      * @return the amount of assets in another asset denomination
-=======
-     * @notice Denomination position assets in the cellar's asset.
->>>>>>> 85d38c35
      */
     function convertToAssets(ERC20 positionAsset, uint256 assets) public view virtual returns (uint256);
 
