--- conflicted
+++ resolved
@@ -622,7 +622,6 @@
         assertEq(cellar.balanceOf(address(cellar)), 0, "Cellar should have burned all performance fee shares.");
     }
 
-<<<<<<< HEAD
     function testFindMax() external {
         uint256 deposit = 1e6;
 
@@ -677,11 +676,6 @@
         assertApproxEqAbs(cellar.maxRedeem(address(this)), expectedShares, 1, "Max Redeem should equal 0.");
     }
 
-    function testPerformanceFeesWithPositivePerformance(uint256 deposit, uint256 yield) external {
-        deposit = bound(deposit, 100e6, 1_000_000e6);
-        yield = bound(yield, 10e6, 10_000e6);
-        (, , , , uint64 performanceFee, , ) = cellar.feeData();
-=======
     function testPlatformAndPerformanceFeesWithZeroFees(
         uint256 timePassed,
         uint256 deposit,
@@ -699,7 +693,6 @@
         }
 
         cellar.setPlatformFee(0);
->>>>>>> 95c6d2b6
 
         uint256 assetAmount = deposit / 2;
         uint256 sharesAmount = assetAmount.changeDecimals(6, 18);
@@ -1279,7 +1272,6 @@
     // In future versions this will be fixed by having all yield converted into the cellar's accounting asset, then put into a vestedERC20 contract which gradually releases rewards to the cellar.
 
     // M-1
-<<<<<<< HEAD
     function testMaliciousStrategistFundsLocked() external {
         LockedERC4626 maliciousCellar = new LockedERC4626(USDC, "Bad Cellar", "BC", 1e18);
 
@@ -1508,8 +1500,6 @@
         expectedMaxWithdraw = assets.mulWadDown(0.775e18);
         assertEq(testCellar.maxWithdraw(address(this)), expectedMaxWithdraw, "Max withdraw should equal expected..");
     }
-=======
->>>>>>> 95c6d2b6
 
     // M5
     function testReentrancyAttack() external {
@@ -1576,9 +1566,11 @@
 
         // USDT is added as a trusted Cellar position,
         // but is not supported by the PriceRouter.
-<<<<<<< HEAD
         vm.expectRevert(bytes(abi.encodeWithSelector(Cellar.Cellar__PositionPricingNotSetUp.selector, address(USDT))));
-        cellar.trustPosition(address(USDT), Cellar.PositionType.ERC20);
+        vm.expectRevert(
+            bytes(abi.encodeWithSelector(Registry.Cellar__PositionPricingNotSetUp.selector, address(USDT)))
+        );
+        registry.trustPosition(address(erc20Adaptor), false, abi.encode(USDT), 0, 0);
     }
 
     function testMultiAssetCellarWithIlliquidPositions(uint8 salt) external {
@@ -1894,12 +1886,6 @@
             assertLe(assetManagementCellar.balanceOf(sam), 1, "sam should have no more shares.");
             assertLe(assetManagementCellar.balanceOf(mary), 1, "mary should have no more shares.");
         }
-=======
-        vm.expectRevert(
-            bytes(abi.encodeWithSelector(Registry.Cellar__PositionPricingNotSetUp.selector, address(USDT)))
-        );
-        registry.trustPosition(address(erc20Adaptor), false, abi.encode(USDT), 0, 0);
->>>>>>> 95c6d2b6
     }
 
     //H-1
