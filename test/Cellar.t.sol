--- conflicted
+++ resolved
@@ -3754,10 +3754,7 @@
             abi.encode(0)
         );
 
-<<<<<<< HEAD
-=======
         assertEq(testCellar.maxWithdraw(address(this)), assets / 10, "maxWithdraw should equal assets / 10.");
->>>>>>> f3ab4812
         // Now withdraws up to the next locked position can be performed.
         testCellar.withdraw(assets / 10, address(this), address(this));
 
@@ -3825,11 +3822,7 @@
         deal(address(USDC), address(this), assets);
         USDC.approve(address(maliciousCellar), assets);
 
-<<<<<<< HEAD
-        vm.expectRevert(bytes("ReentrancyGuard: reentrant call"));
-=======
         vm.expectRevert(bytes("REENTRANCY"));
->>>>>>> f3ab4812
         cellar.deposit(assets, address(this));
     }
 
@@ -4163,31 +4156,19 @@
             assets = assetManagementCellar.maxWithdraw(alice);
             _userAction(assetManagementCellar, alice, Action.WITHDRAW, assets, 0);
 
-<<<<<<< HEAD
-            assets = assetManagementCellar.maxWithdraw(mary);
-            _userAction(assetManagementCellar, mary, Action.WITHDRAW, assets, 0);
-
-            assets = assetManagementCellar.maxWithdraw(sam);
-            _userAction(assetManagementCellar, sam, Action.WITHDRAW, assets, 0);
-=======
             // Mary and Sam leave the cellar using maxRedeem
             uint256 shares = assetManagementCellar.maxRedeem(mary);
             _userAction(assetManagementCellar, mary, Action.REDEEM, 0, shares);
 
             shares = assetManagementCellar.maxRedeem(sam);
             _userAction(assetManagementCellar, sam, Action.REDEEM, 0, shares);
->>>>>>> f3ab4812
 
             // Strategist rebalances into liquid positions.
             _rebalance(assetManagementCellar, ERC20(address(lockedWETH)), WETH, WETH.balanceOf(address(lockedWETH)));
             _rebalance(assetManagementCellar, ERC20(address(lockedUSDC)), USDC, USDC.balanceOf(address(lockedUSDC)));
 
             // Have everyone completely exit the cellar.
-<<<<<<< HEAD
-            uint256 shares = assetManagementCellar.maxRedeem(bob);
-=======
             shares = assetManagementCellar.maxRedeem(bob);
->>>>>>> f3ab4812
             if (shares > 0) _userAction(assetManagementCellar, bob, Action.REDEEM, 0, shares);
 
             shares = assetManagementCellar.maxRedeem(alice);
@@ -4199,17 +4180,10 @@
             shares = assetManagementCellar.maxRedeem(sam);
             if (shares > 0) _userAction(assetManagementCellar, sam, Action.REDEEM, 0, shares);
 
-<<<<<<< HEAD
-            assertEq(assetManagementCellar.balanceOf(alice), 0, "alice should have no more shares.");
-            assertEq(assetManagementCellar.balanceOf(bob), 0, "bob should have no more shares.");
-            assertEq(assetManagementCellar.balanceOf(mary), 0, "mary should have no more shares.");
-            assertEq(assetManagementCellar.balanceOf(sam), 0, "sam should have no more shares.");
-=======
             assertLe(assetManagementCellar.balanceOf(alice), 1, "alice should have no more shares.");
             assertLe(assetManagementCellar.balanceOf(bob), 1, "bob should have no more shares.");
             assertLe(assetManagementCellar.balanceOf(sam), 1, "sam should have no more shares.");
             assertLe(assetManagementCellar.balanceOf(mary), 1, "mary should have no more shares.");
->>>>>>> f3ab4812
         }
     }
 
@@ -4265,12 +4239,9 @@
         // Confirm attackers maxWithdraw is zero while shares are locked.
         assertEq(cellarA.maxWithdraw(attacker), 0, "Attackers maxWithdraw should be zero while shares are locked.");
 
-<<<<<<< HEAD
-=======
         // Confirm attackers maxRedeem is zero while shares are locked.
         assertEq(cellarA.maxRedeem(attacker), 0, "Attackers maxRedeem should be zero while shares are locked.");
 
->>>>>>> f3ab4812
         vm.startPrank(attacker);
         uint256 shares = cellarA.balanceOf(attacker);
         // Attacker tries to redeem their shares.
@@ -4298,11 +4269,7 @@
         cellarA.transfer(address(this), shares);
         vm.stopPrank();
 
-<<<<<<< HEAD
-        vm.roll(block.number + 10);
-=======
         vm.roll(block.number + cellarA.shareLockPeriod());
->>>>>>> f3ab4812
 
         // Confirm attackers shares are worth more once shares are unlocked.
         assertGt(cellarA.maxWithdraw(attacker), assets, "Attackers shares should be worth more than deposit.");
