--- conflicted
+++ resolved
@@ -97,9 +97,6 @@
         uint256 initialDeposit = 1e6;
         uint64 platformCut = 0.75e18;
 
-<<<<<<< HEAD
-        usdcCLR = _createCellar(cellarName, USDC, usdcPosition, abi.encode(true), initialDeposit, platformCut);
-=======
         usdcCLR = _createCellarWithViewFunctions(
             cellarName,
             USDC,
@@ -108,15 +105,11 @@
             initialDeposit,
             platformCut
         );
->>>>>>> b7004cd6
         vm.label(address(usdcCLR), "usdcCLR");
 
         cellarName = "Dummy Cellar V0.1";
         initialDeposit = 1e12;
         platformCut = 0.75e18;
-<<<<<<< HEAD
-        wethCLR = _createCellar(cellarName, WETH, wethPosition, abi.encode(true), initialDeposit, platformCut);
-=======
         wethCLR = _createCellarWithViewFunctions(
             cellarName,
             WETH,
@@ -125,15 +118,11 @@
             initialDeposit,
             platformCut
         );
->>>>>>> b7004cd6
         vm.label(address(wethCLR), "wethCLR");
 
         cellarName = "Dummy Cellar V0.2";
         initialDeposit = 1e4;
         platformCut = 0.75e18;
-<<<<<<< HEAD
-        wbtcCLR = _createCellar(cellarName, WBTC, wbtcPosition, abi.encode(true), initialDeposit, platformCut);
-=======
         wbtcCLR = _createCellarWithViewFunctions(
             cellarName,
             WBTC,
@@ -142,7 +131,6 @@
             initialDeposit,
             platformCut
         );
->>>>>>> b7004cd6
         vm.label(address(wbtcCLR), "wbtcCLR");
 
         // Add Cellar Positions to the registry.
@@ -153,9 +141,6 @@
         cellarName = "Cellar V0.0";
         initialDeposit = 1e6;
         platformCut = 0.75e18;
-<<<<<<< HEAD
-        cellar = _createCellar(cellarName, USDC, usdcPosition, abi.encode(true), initialDeposit, platformCut);
-=======
         cellar = _createCellarWithViewFunctions(
             cellarName,
             USDC,
@@ -164,7 +149,6 @@
             initialDeposit,
             platformCut
         );
->>>>>>> b7004cd6
 
         // Set up remaining cellar positions.
         cellar.addPositionToCatalogue(usdcCLRPosition);
@@ -354,9 +338,6 @@
         string memory cellarName = "Dummy Cellar V0.3";
         uint256 initialDeposit = 1e12;
         uint64 platformCut = 0.75e18;
-<<<<<<< HEAD
-        Cellar wethVault = _createCellar(cellarName, WETH, wethPosition, abi.encode(true), initialDeposit, platformCut);
-=======
         Cellar wethVault = _createCellarWithViewFunctions(
             cellarName,
             WETH,
@@ -365,7 +346,6 @@
             initialDeposit,
             platformCut
         );
->>>>>>> b7004cd6
 
         uint32 newWETHPosition = 10;
         registry.trustPosition(newWETHPosition, address(cellarAdaptor), abi.encode(wethVault));
@@ -1007,11 +987,7 @@
         uint256 initialDeposit = 1e6;
         uint64 platformCut = 0.75e18;
 
-<<<<<<< HEAD
-        Cellar debtCellar = _createCellar(
-=======
         CellarWithViewFunctions debtCellar = _createCellarWithViewFunctions(
->>>>>>> b7004cd6
             cellarName,
             USDC,
             usdcPosition,
@@ -1067,9 +1043,6 @@
         string memory cellarName = "Cellar B V0.0";
         uint256 initialDeposit = 1e6;
         uint64 platformCut = 0.75e18;
-<<<<<<< HEAD
-        Cellar cellarB = _createCellar(cellarName, USDC, usdcPosition, abi.encode(true), initialDeposit, platformCut);
-=======
         Cellar cellarB = _createCellarWithViewFunctions(
             cellarName,
             USDC,
@@ -1078,7 +1051,6 @@
             initialDeposit,
             platformCut
         );
->>>>>>> b7004cd6
 
         uint32 cellarBPosition = 10;
         registry.trustPosition(cellarBPosition, address(cellarAdaptor), abi.encode(cellarB));
@@ -1087,9 +1059,6 @@
         cellarName = "Cellar A V0.0";
         initialDeposit = 1e6;
         platformCut = 0.75e18;
-<<<<<<< HEAD
-        Cellar cellarA = _createCellar(cellarName, USDC, usdcPosition, abi.encode(true), initialDeposit, platformCut);
-=======
         Cellar cellarA = _createCellarWithViewFunctions(
             cellarName,
             USDC,
@@ -1098,7 +1067,6 @@
             initialDeposit,
             platformCut
         );
->>>>>>> b7004cd6
 
         cellarA.addPositionToCatalogue(cellarBPosition);
         cellarA.addPosition(0, cellarBPosition, abi.encode(true), false);
