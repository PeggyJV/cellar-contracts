--- conflicted
+++ resolved
@@ -18,11 +18,7 @@
 import { MockGravity } from "src/mocks/MockGravity.sol";
 import { MockStkAAVE } from "src/mocks/MockStkAAVE.sol";
 
-<<<<<<< HEAD
-import { Test, console, stdStorage, StdStorage } from "@forge-std/Test.sol";
-=======
 import { Test, console } from "@forge-std/Test.sol";
->>>>>>> be34cbaf
 import { Math } from "src/utils/Math.sol";
 
 contract AaveV2StablecoinCellarTest is Test {
