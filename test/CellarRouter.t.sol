--- conflicted
+++ resolved
@@ -55,7 +55,6 @@
         usdcCLR = new MockERC4626(USDC, "USDC Cellar LP Token", "USDC-CLR", 6);
         vm.label(address(usdcCLR), "usdcCLR");
 
-<<<<<<< HEAD
         wethCLR = new MockERC4626(WETH, "WETH Cellar LP Token", "WETH-CLR", 18);
         vm.label(address(wethCLR), "wethCLR");
 
@@ -75,10 +74,6 @@
             address(swapRouter),
             address(priceRouter)
         );
-=======
-        router = new CellarRouter(IUniswapV3Router(address(swapRouter)), IUniswapV2Router(address(swapRouter)));
-        forkedRouter = new CellarRouter(IUniswapV3Router(uniV3Router), IUniswapV2Router(uniV2Router));
->>>>>>> afd970c3
 
         router = new CellarRouter(registry);
         //forkedRouter = new CellarRouter(IUniswapV3Router(uniV3Router), IUniswapV2Router(uniV2Router), registry);
@@ -290,7 +285,6 @@
         // Mint shares to user to redeem.
         deal(address(multiCellar), address(this), multiCellar.previewWithdraw(32_000e6));
 
-<<<<<<< HEAD
         // Encode swaps.
         // Swap 1: 0.2 WETH -> WBTC.
         // Swap 2: 0.8 WETH -> USDC.
@@ -320,13 +314,5 @@
         assertEq(WETH.allowance(address(router), address(swapRouter)), 0, "Should have no WETH allowances.");
         assertEq(WBTC.allowance(address(router), address(swapRouter)), 0, "Should have no WBTC allowances.");
         assertEq(USDC.allowance(address(router), address(swapRouter)), 0, "Should have no USDC allowances.");
-=======
-        // Run test.
-        assertEq(sharesRedeemed, assetsReceivedAfterDeposit, "Should have 1:1 exchange rate.");
-        assertEq(cellar.totalSupply(), 0, "Should have updated total supply with shares minted.");
-        assertEq(cellar.totalAssets(), 0, "Should have updated total assets into account the withdrawn assets.");
-        assertEq(cellar.balanceOf(owner), 0, "Should have updated user's share balance.");
-        assertEq(XYZ.balanceOf(owner), assetsReceivedAfterWithdraw, "Should have withdrawn assets to the user.");
->>>>>>> afd970c3
     }
 }