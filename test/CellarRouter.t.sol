--- conflicted
+++ resolved
@@ -41,23 +41,12 @@
         swapRouter = new MockSwapRouter();
 
         router = new CellarRouter(UniswapV3Router(address(swapRouter)), UniswapV2Router(address(swapRouter)));
-<<<<<<< HEAD
-=======
         forkedRouter = new CellarRouter(UniswapV3Router(uniV3Router), UniswapV2Router(uniV2Router));
->>>>>>> 18c19f87
 
         ABC = new MockERC20("ABC", 18);
         XYZ = new MockERC20("XYZ", 18);
 
-<<<<<<< HEAD
-        // Setup exchange rates:
-        swapRouter.setExchangeRate(address(ABC), address(XYZ), 1e18);
-        swapRouter.setExchangeRate(address(XYZ), address(ABC), 1e18);
-
-        // Set up a cellar:
-=======
         // Set up two cellars:
->>>>>>> 18c19f87
         cellar = new MockERC4626(ERC20(address(ABC)), "ABC Cellar", "abcCLR", 18);
         forkedCellar = new MockERC4626(ERC20(address(WETH)), "WETH Cellar", "WETHCLR", 18); // For mainnet fork test.
     }
@@ -116,11 +105,7 @@
         path[1] = address(ABC);
 
         // Specify the pool fee tiers to use for each swap (none).
-<<<<<<< HEAD
-        uint256[] memory poolFees;
-=======
         uint24[] memory poolFees;
->>>>>>> 18c19f87
 
         // Test deposit and swap.
         vm.startPrank(owner);
@@ -167,11 +152,7 @@
         path[1] = address(ABC);
 
         // Specify the pool fee tiers to use for each swap (none).
-<<<<<<< HEAD
-        uint256[] memory poolFees;
-=======
         uint24[] memory poolFees;
->>>>>>> 18c19f87
 
         // Test deposit and swap with permit.
         vm.startPrank(owner);
@@ -205,8 +186,6 @@
         assertEq(ABC.balanceOf(owner), 0, "Should have deposited assets from user.");
     }
 
-<<<<<<< HEAD
-=======
     function testDepositAndSwapIntoCellarUsingUniswapV2OnMainnet(uint256 assets) external {
         // Ignore if not on mainnet.
         if (block.chainid != 1) return;
@@ -304,7 +283,6 @@
 
     // ======================================= WITHDRAW TESTS =======================================
 
->>>>>>> 18c19f87
     function testWithdrawAndSwapFromCellar(uint256 assets) external {
         assets = bound(assets, 1e18, type(uint72).max);
 
@@ -317,11 +295,7 @@
         path[1] = address(ABC);
 
         // Specify the pool fee tiers to use for each swap (none).
-<<<<<<< HEAD
-        uint256[] memory poolFees;
-=======
         uint24[] memory poolFees;
->>>>>>> 18c19f87
 
         // Deposit and swap
         vm.startPrank(owner);
@@ -358,11 +332,6 @@
         assertEq(XYZ.balanceOf(owner), assetsReceivedAfterWithdraw, "Should have withdrawn assets to the user.");
     }
 
-<<<<<<< HEAD
-    // ======================================= WITHDRAW TESTS =======================================
-
-=======
->>>>>>> 18c19f87
     function testWithdrawAndSwapFromCellarWithPermit(uint256 assets) external {
         assets = bound(assets, 1e18, type(uint72).max);
 
@@ -375,11 +344,7 @@
         path[1] = address(ABC);
 
         // Specify the pool fee tiers to use for each swap (none).
-<<<<<<< HEAD
-        uint256[] memory poolFees;
-=======
         uint24[] memory poolFees;
->>>>>>> 18c19f87
 
         // Deposit and swap
         vm.startPrank(owner);
