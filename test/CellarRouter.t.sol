--- conflicted
+++ resolved
@@ -17,22 +17,6 @@
 import { Test } from "@forge-std/Test.sol";
 import { Math } from "src/utils/Math.sol";
 
-/**
- * Security wise since this contract stores no user funds, and keeps track of no state, we aren't really concerned with re-entrancy attacks,
- * or any attacks that try to extract value from this contract(since there is no value in it). This being said the biggest security concern
- * is attackers being able to exploit users ERC20 approvals, and attackers  exploiting users shares, either by minting them to their address,
- * or redeeming them for themselves.
- *
- * To mitigate attackers exploiting users ERC20 approvals, this contract always calls `safeTransferFrom` with the `from` address as `msg.sender`
- *
- * As for attackers exploiting users shares by minting them to themselves, `receiver` is an input to the deposit functions, which isolates the risk to a malicious front-end
- * which is already a risk in the existing cellar architecture so we can accept it and not mitigate it.
- *
- * As for attackers exploiting users by redeeming users shares, the `owner` address(which is the address the cellar will burn shares from) is always `msg.sender`
- *
- * @notice if a user sent funds to this contract by accident, anyone would be able to "steal" them either on purpose or by accident. We will accept this risk
- * because users have to make a big and unlikely mistake in order for attackers to exploit this.
- */
 // solhint-disable-next-line max-states-count
 contract CellarRouterTest is Test {
     using Math for uint256;
@@ -71,17 +55,10 @@
         router = new CellarRouter(registry);
 
         // Set up exchange rates:
-<<<<<<< HEAD
         priceRouter.addAsset(USDC, 0, 0, false, 0);
         priceRouter.addAsset(DAI, 0, 0, false, 0);
         priceRouter.addAsset(WETH, 0, 0, false, 0);
         priceRouter.addAsset(WBTC, 0, 0, false, 0);
-=======
-        priceRouter.addAsset(USDC, ERC20(address(0)), 0, 0, 0);
-        priceRouter.addAsset(DAI, ERC20(address(0)), 0, 0, 0);
-        priceRouter.addAsset(WETH, ERC20(address(Denominations.ETH)), 0, 0, 0);
-        priceRouter.addAsset(WBTC, ERC20(address(Denominations.BTC)), 0, 0, 0);
->>>>>>> 8f51e0b4
 
         address[] memory positions = new address[](4);
         positions[0] = address(USDC);
