--- conflicted
+++ resolved
@@ -226,11 +226,6 @@
         // assert LP is bigger than 0
         assertGe(lpBalance, 0);
 
-<<<<<<< HEAD
-=======
-        console.log(lpBalance);
-
->>>>>>> 0f203be9
         // Now, close the position
         adaptorCalls = new bytes[](1);
         adaptorCalls[0] = _createBytesDataToClosePosition(0);
