--- conflicted
+++ resolved
@@ -93,11 +93,6 @@
         uniswapV3Adaptor = new UniswapV3Adaptor();
         erc20Adaptor = new ERC20Adaptor();
         tracker = new UniswapV3PositionTracker(positionManager);
-<<<<<<< HEAD
-        // console.log("Tracker", address(tracker));
-        // TODO remove above
-=======
->>>>>>> fc4e548c
 
         registry = new Registry(
             // Set this contract to the Gravity Bridge for testing to give the permissions usually
