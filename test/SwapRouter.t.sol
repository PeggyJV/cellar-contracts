--- conflicted
+++ resolved
@@ -5,10 +5,6 @@
 import { ERC20 } from "@solmate/tokens/ERC20.sol";
 import { IUniswapV3Router as UniswapV3Router } from "src/interfaces/IUniswapV3Router.sol";
 import { IUniswapV2Router02 as UniswapV2Router } from "src/interfaces/IUniswapV2Router02.sol";
-<<<<<<< HEAD
-import { SwapRouter } from "src/modules/SwapRouter.sol";
-=======
->>>>>>> 1cf6f86b
 
 import { Test, console } from "@forge-std/Test.sol";
 import { Math } from "src/utils/Math.sol";
@@ -53,12 +49,7 @@
         deal(address(DAI), sender, assets, true);
         DAI.approve(address(swapRouter), assets);
         bytes memory swapData = abi.encode(path, assets, 0, reciever, sender);
-<<<<<<< HEAD
-        uint256 out = swapRouter.swap(SwapRouter.Exchanges.UNIV2, swapData);
-        vm.stopPrank();
-=======
         uint256 out = swapRouter.swap(SwapRouter.Exchange.UNIV2, swapData);
->>>>>>> 1cf6f86b
 
         assertTrue(DAI.balanceOf(sender) == 0, "DAI Balance of sender should be 0");
         assertTrue(WETH.balanceOf(reciever) > 0, "WETH Balance of Reciever should be greater than 0");
@@ -81,12 +72,7 @@
         deal(address(DAI), sender, assets, true);
         DAI.approve(address(swapRouter), assets);
         bytes memory swapData = abi.encode(path, assets, 0, reciever, sender);
-<<<<<<< HEAD
-        uint256 out = swapRouter.swap(SwapRouter.Exchanges.UNIV2, swapData);
-        vm.stopPrank();
-=======
         uint256 out = swapRouter.swap(SwapRouter.Exchange.UNIV2, swapData);
->>>>>>> 1cf6f86b
 
         assertTrue(DAI.balanceOf(sender) == 0, "DAI Balance of sender should be 0");
         assertTrue(USDC.balanceOf(reciever) > 0, "USDC Balance of Reciever should be greater than 0");
@@ -112,12 +98,7 @@
         deal(address(DAI), sender, assets, true);
         DAI.approve(address(swapRouter), assets);
         bytes memory swapData = abi.encode(path, poolFees, assets, 0, reciever, sender);
-<<<<<<< HEAD
-        uint256 out = swapRouter.swap(SwapRouter.Exchanges.UNIV3, swapData);
-        vm.stopPrank();
-=======
         uint256 out = swapRouter.swap(SwapRouter.Exchange.UNIV3, swapData);
->>>>>>> 1cf6f86b
 
         assertTrue(DAI.balanceOf(sender) == 0, "DAI Balance of sender should be 0");
         assertTrue(WETH.balanceOf(reciever) > 0, "WETH Balance of Reciever should be greater than 0");
@@ -145,12 +126,7 @@
         deal(address(DAI), sender, assets, true);
         DAI.approve(address(swapRouter), assets);
         bytes memory swapData = abi.encode(path, poolFees, assets, 0, reciever, sender);
-<<<<<<< HEAD
-        uint256 out = swapRouter.swap(SwapRouter.Exchanges.UNIV3, swapData);
-        vm.stopPrank();
-=======
         uint256 out = swapRouter.swap(SwapRouter.Exchange.UNIV3, swapData);
->>>>>>> 1cf6f86b
 
         assertTrue(DAI.balanceOf(sender) == 0, "DAI Balance of sender should be 0");
         assertTrue(USDC.balanceOf(reciever) > 0, "USDC Balance of Reciever should be greater than 0");
