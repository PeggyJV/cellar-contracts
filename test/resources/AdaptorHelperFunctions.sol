--- conflicted
+++ resolved
@@ -570,7 +570,100 @@
         return abi.encodeWithSelector(DSRAdaptor.drip.selector);
     }
 
-<<<<<<< HEAD
+    // ========================================= Curve FUNCTIONS =========================================
+
+    function _createBytesDataToAddLiquidityToCurve(
+        address pool,
+        ERC20 token,
+        ERC20[] memory tokens,
+        uint256[] memory orderedTokenAmounts,
+        uint256 minLPAmount
+    ) internal pure returns (bytes memory) {
+        return
+            abi.encodeWithSelector(
+                CurveAdaptor.addLiquidity.selector,
+                pool,
+                token,
+                tokens,
+                orderedTokenAmounts,
+                minLPAmount
+            );
+    }
+
+    function _createBytesDataToAddETHLiquidityToCurve(
+        address pool,
+        ERC20 token,
+        ERC20[] memory tokens,
+        uint256[] memory orderedTokenAmounts,
+        uint256 minLPAmount,
+        bool useUnderlying
+    ) internal pure returns (bytes memory) {
+        return
+            abi.encodeWithSelector(
+                CurveAdaptor.addLiquidityETH.selector,
+                pool,
+                token,
+                tokens,
+                orderedTokenAmounts,
+                minLPAmount,
+                useUnderlying
+            );
+    }
+
+    function _createBytesDataToRemoveLiquidityFromCurve(
+        address pool,
+        ERC20 token,
+        uint256 lpTokenAmount,
+        ERC20[] memory tokens,
+        uint256[] memory orderedTokenAmountsOut
+    ) internal pure returns (bytes memory) {
+        return
+            abi.encodeWithSelector(
+                CurveAdaptor.removeLiquidity.selector,
+                pool,
+                token,
+                lpTokenAmount,
+                tokens,
+                orderedTokenAmountsOut
+            );
+    }
+
+    function _createBytesDataToRemoveETHLiquidityFromCurve(
+        address pool,
+        ERC20 token,
+        uint256 lpTokenAmount,
+        ERC20[] memory tokens,
+        uint256[] memory orderedTokenAmountsOut,
+        bool useUnderlying
+    ) internal pure returns (bytes memory) {
+        return
+            abi.encodeWithSelector(
+                CurveAdaptor.removeLiquidityETH.selector,
+                pool,
+                token,
+                lpTokenAmount,
+                tokens,
+                orderedTokenAmountsOut,
+                useUnderlying
+            );
+    }
+
+    function _createBytesDataToStakeCurveLP(
+        address token,
+        address gauge,
+        uint256 amount
+    ) internal pure returns (bytes memory) {
+        return abi.encodeWithSelector(CurveAdaptor.stakeInGauge.selector, token, gauge, amount);
+    }
+
+    function _createBytesDataToUnStakeCurveLP(address gauge, uint256 amount) internal pure returns (bytes memory) {
+        return abi.encodeWithSelector(CurveAdaptor.unStakeFromGauge.selector, gauge, amount);
+    }
+
+    function _createBytesDataToClaimRewardsForCurveLP(address gauge) internal pure returns (bytes memory) {
+        return abi.encodeWithSelector(CurveAdaptor.claimRewards.selector, gauge);
+    }
+
     // ========================================= Convex-Curve Platform FUNCTIONS =========================================
 
     function _createBytesDataToDepositToConvexCurvePlatform(
@@ -626,99 +719,4 @@
                 _selector
             );
     }
-=======
-    // ========================================= Curve FUNCTIONS =========================================
-
-    function _createBytesDataToAddLiquidityToCurve(
-        address pool,
-        ERC20 token,
-        ERC20[] memory tokens,
-        uint256[] memory orderedTokenAmounts,
-        uint256 minLPAmount
-    ) internal pure returns (bytes memory) {
-        return
-            abi.encodeWithSelector(
-                CurveAdaptor.addLiquidity.selector,
-                pool,
-                token,
-                tokens,
-                orderedTokenAmounts,
-                minLPAmount
-            );
-    }
-
-    function _createBytesDataToAddETHLiquidityToCurve(
-        address pool,
-        ERC20 token,
-        ERC20[] memory tokens,
-        uint256[] memory orderedTokenAmounts,
-        uint256 minLPAmount,
-        bool useUnderlying
-    ) internal pure returns (bytes memory) {
-        return
-            abi.encodeWithSelector(
-                CurveAdaptor.addLiquidityETH.selector,
-                pool,
-                token,
-                tokens,
-                orderedTokenAmounts,
-                minLPAmount,
-                useUnderlying
-            );
-    }
-
-    function _createBytesDataToRemoveLiquidityFromCurve(
-        address pool,
-        ERC20 token,
-        uint256 lpTokenAmount,
-        ERC20[] memory tokens,
-        uint256[] memory orderedTokenAmountsOut
-    ) internal pure returns (bytes memory) {
-        return
-            abi.encodeWithSelector(
-                CurveAdaptor.removeLiquidity.selector,
-                pool,
-                token,
-                lpTokenAmount,
-                tokens,
-                orderedTokenAmountsOut
-            );
-    }
-
-    function _createBytesDataToRemoveETHLiquidityFromCurve(
-        address pool,
-        ERC20 token,
-        uint256 lpTokenAmount,
-        ERC20[] memory tokens,
-        uint256[] memory orderedTokenAmountsOut,
-        bool useUnderlying
-    ) internal pure returns (bytes memory) {
-        return
-            abi.encodeWithSelector(
-                CurveAdaptor.removeLiquidityETH.selector,
-                pool,
-                token,
-                lpTokenAmount,
-                tokens,
-                orderedTokenAmountsOut,
-                useUnderlying
-            );
-    }
-
-    function _createBytesDataToStakeCurveLP(
-        address token,
-        address gauge,
-        uint256 amount
-    ) internal pure returns (bytes memory) {
-        return abi.encodeWithSelector(CurveAdaptor.stakeInGauge.selector, token, gauge, amount);
-    }
-
-    function _createBytesDataToUnStakeCurveLP(address gauge, uint256 amount) internal pure returns (bytes memory) {
-        return abi.encodeWithSelector(CurveAdaptor.unStakeFromGauge.selector, gauge, amount);
-    }
-
-    function _createBytesDataToClaimRewardsForCurveLP(address gauge) internal pure returns (bytes memory) {
-        return abi.encodeWithSelector(CurveAdaptor.claimRewards.selector, gauge);
-    }
->>>>>>> f8f4b51e
 }