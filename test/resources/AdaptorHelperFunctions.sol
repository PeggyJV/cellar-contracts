--- conflicted
+++ resolved
@@ -787,7 +787,6 @@
         return abi.encodeWithSelector(ConvexCurveAdaptor.getRewards.selector, _baseRewardPool, _claimExtras);
     }
 
-<<<<<<< HEAD
     // ========================================= MINTING/BURNING FUNCTIONS =========================================
 
     function _createBytesDataToMint(uint256 amount) internal pure returns (bytes memory) {
@@ -820,7 +819,8 @@
         uint256 minAmountOut
     ) internal pure returns (bytes memory) {
         return abi.encodeWithSelector(StakingAdaptor.mintERC20.selector, depositAsset, amount, minAmountOut);
-=======
+    }
+
     // ========================================= Compound V3 FUNCTIONS =========================================
 
     function _createBytesDataToSupplyBaseToCompoundV3(
@@ -869,6 +869,5 @@
 
     function _createBytesDataToClaimRewardsFromCompoundV3(IComet comet) internal pure returns (bytes memory) {
         return abi.encodeWithSelector(RewardsAdaptor.claim.selector, comet);
->>>>>>> 97278e1a
     }
 }