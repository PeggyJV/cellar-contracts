// SPDX-License-Identifier: Apache-2.0
pragma solidity 0.8.21;

import { ERC20 } from "@solmate/tokens/ERC20.sol";

// Aave V2
import { AaveATokenAdaptor } from "src/modules/adaptors/Aave/AaveATokenAdaptor.sol";
import { AaveDebtTokenAdaptor } from "src/modules/adaptors/Aave/AaveDebtTokenAdaptor.sol";

// Morpho Aave V2
import { MorphoAaveV2ATokenAdaptor, IMorphoV2 } from "src/modules/adaptors/Morpho/MorphoAaveV2ATokenAdaptor.sol";
import { MorphoAaveV2DebtTokenAdaptor } from "src/modules/adaptors/Morpho/MorphoAaveV2DebtTokenAdaptor.sol";

// Aave V3
import { AaveV3ATokenAdaptor } from "src/modules/adaptors/Aave/V3/AaveV3ATokenAdaptor.sol";
import { AaveV3DebtTokenAdaptor } from "src/modules/adaptors/Aave/V3/AaveV3DebtTokenAdaptor.sol";

// Morpho Aave V3
import { MorphoAaveV3ATokenP2PAdaptor, IMorphoV3, BaseAdaptor } from "src/modules/adaptors/Morpho/MorphoAaveV3ATokenP2PAdaptor.sol";
import { MorphoAaveV3ATokenCollateralAdaptor } from "src/modules/adaptors/Morpho/MorphoAaveV3ATokenCollateralAdaptor.sol";
import { MorphoAaveV3DebtTokenAdaptor } from "src/modules/adaptors/Morpho/MorphoAaveV3DebtTokenAdaptor.sol";

// Balancer
import { IVault, IAsset, IERC20 } from "@balancer/interfaces/contracts/vault/IVault.sol";
import { BalancerPoolAdaptor } from "src/modules/adaptors/Balancer/BalancerPoolAdaptor.sol";

// Compound
import { CTokenAdaptor } from "src/modules/adaptors/Compound/CTokenAdaptor.sol";
import { ComptrollerG7 as Comptroller, CErc20 } from "src/interfaces/external/ICompound.sol";

// FeesAndReserves
import { FeesAndReservesAdaptor } from "src/modules/adaptors/FeesAndReserves/FeesAndReservesAdaptor.sol";

// FraxLend
import { FTokenAdaptor, IFToken } from "src/modules/adaptors/Frax/FTokenAdaptor.sol";

// Sommelier
import { CellarAdaptor } from "src/modules/adaptors/Sommelier/CellarAdaptor.sol";
import { LegacyCellarAdaptor } from "src/modules/adaptors/Sommelier/LegacyCellarAdaptor.sol";

// Maker
import { DSRAdaptor } from "src/modules/adaptors/Maker/DSRAdaptor.sol";

import { SwapWithUniswapAdaptor } from "src/modules/adaptors/Uniswap/SwapWithUniswapAdaptor.sol";

import { CollateralFTokenAdaptorV2 } from "src/modules/adaptors/Frax/CollateralFTokenAdaptorV2.sol";

import { DebtFTokenAdaptorV2 } from "src/modules/adaptors/Frax/DebtFTokenAdaptorV2.sol";

import { CollateralFTokenAdaptorV1 } from "src/modules/adaptors/Frax/CollateralFTokenAdaptorV1.sol";

import { DebtFTokenAdaptorV1 } from "src/modules/adaptors/Frax/DebtFTokenAdaptorV1.sol";

contract AdaptorHelperFunctions {
    // ========================================= General FUNCTIONS =========================================

    function _createBytesDataForSwapWithUniv3(
        ERC20 from,
        ERC20 to,
        uint24 poolFee,
        uint256 fromAmount
    ) internal pure returns (bytes memory) {
        address[] memory path = new address[](2);
        path[0] = address(from);
        path[1] = address(to);
        uint24[] memory poolFees = new uint24[](1);
        poolFees[0] = poolFee;
        return abi.encodeWithSelector(SwapWithUniswapAdaptor.swapWithUniV3.selector, path, poolFees, fromAmount, 0);
    }

    function _createBytesDataForSwapWithUniv2(
        ERC20 from,
        ERC20 to,
        uint256 fromAmount
    ) internal pure returns (bytes memory) {
        address[] memory path = new address[](2);
        path[0] = address(from);
        path[1] = address(to);
        return abi.encodeWithSelector(SwapWithUniswapAdaptor.swapWithUniV2.selector, path, fromAmount, 0);
    }

    // ========================================= Aave V2 FUNCTIONS =========================================

    function _createBytesDataToLendOnAaveV2(
        ERC20 tokenToLend,
        uint256 amountToLend
    ) internal pure returns (bytes memory) {
        return abi.encodeWithSelector(AaveATokenAdaptor.depositToAave.selector, tokenToLend, amountToLend);
    }

    function _createBytesDataToWithdrawFromAaveV2(
        ERC20 tokenToWithdraw,
        uint256 amountToWithdraw
    ) internal pure returns (bytes memory) {
        return abi.encodeWithSelector(AaveATokenAdaptor.withdrawFromAave.selector, tokenToWithdraw, amountToWithdraw);
    }

    function _createBytesDataToBorrowFromAaveV2(
        ERC20 debtToken,
        uint256 amountToBorrow
    ) internal pure returns (bytes memory) {
        return abi.encodeWithSelector(AaveDebtTokenAdaptor.borrowFromAave.selector, debtToken, amountToBorrow);
    }

    function _createBytesDataToRepayToAaveV2(
        ERC20 tokenToRepay,
        uint256 amountToRepay
    ) internal pure returns (bytes memory) {
        return abi.encodeWithSelector(AaveDebtTokenAdaptor.repayAaveDebt.selector, tokenToRepay, amountToRepay);
    }

    function _createBytesDataToFlashLoanFromAaveV2(
        address[] memory loanToken,
        uint256[] memory loanAmount,
        bytes memory params
    ) internal pure returns (bytes memory) {
        return abi.encodeWithSelector(AaveDebtTokenAdaptor.flashLoan.selector, loanToken, loanAmount, params);
    }

    // ========================================= Morpho Aave V2 FUNCTIONS =========================================

    function _createBytesDataToLendToMorphoAaveV2(
        address aToken,
        uint256 amountToLend
    ) internal pure returns (bytes memory) {
        return abi.encodeWithSelector(MorphoAaveV2ATokenAdaptor.depositToAaveV2Morpho.selector, aToken, amountToLend);
    }

    function _createBytesDataToWithdrawFromMorphoAaveV2(
        address aToken,
        uint256 amountToWithdraw
    ) internal pure returns (bytes memory) {
        return
            abi.encodeWithSelector(
                MorphoAaveV2ATokenAdaptor.withdrawFromAaveV2Morpho.selector,
                aToken,
                amountToWithdraw
            );
    }

    function _createBytesDataToBorrowFromMorphoAaveV2(
        address debtToken,
        uint256 amountToBorrow
    ) internal pure returns (bytes memory) {
        return
            abi.encodeWithSelector(
                MorphoAaveV2DebtTokenAdaptor.borrowFromAaveV2Morpho.selector,
                debtToken,
                amountToBorrow
            );
    }

    function _createBytesDataToRepayToMorphoAaveV2(
        address debtToken,
        uint256 amountToRepay
    ) internal pure returns (bytes memory) {
        return
            abi.encodeWithSelector(
                MorphoAaveV2DebtTokenAdaptor.repayAaveV2MorphoDebt.selector,
                debtToken,
                amountToRepay
            );
    }

    // ========================================= Aave V3 FUNCTIONS =========================================

    function _createBytesDataToLendOnAaveV3(
        ERC20 tokenToLend,
        uint256 amountToLend
    ) internal pure returns (bytes memory) {
        return abi.encodeWithSelector(AaveV3ATokenAdaptor.depositToAave.selector, tokenToLend, amountToLend);
    }

    function _createBytesDataToChangeEModeOnAaveV3(uint8 category) internal pure returns (bytes memory) {
        return abi.encodeWithSelector(AaveV3ATokenAdaptor.changeEMode.selector, category);
    }

    function _createBytesDataToWithdrawFromAaveV3(
        ERC20 tokenToWithdraw,
        uint256 amountToWithdraw
    ) internal pure returns (bytes memory) {
        return abi.encodeWithSelector(AaveV3ATokenAdaptor.withdrawFromAave.selector, tokenToWithdraw, amountToWithdraw);
    }

    function _createBytesDataToBorrowFromAaveV3(
        ERC20 debtToken,
        uint256 amountToBorrow
    ) internal pure returns (bytes memory) {
        return abi.encodeWithSelector(AaveV3DebtTokenAdaptor.borrowFromAave.selector, debtToken, amountToBorrow);
    }

    function _createBytesDataToRepayToAaveV3(
        ERC20 tokenToRepay,
        uint256 amountToRepay
    ) internal pure returns (bytes memory) {
        return abi.encodeWithSelector(AaveV3DebtTokenAdaptor.repayAaveDebt.selector, tokenToRepay, amountToRepay);
    }

    function _createBytesDataToFlashLoanFromAaveV3(
        address[] memory loanToken,
        uint256[] memory loanAmount,
        bytes memory params
    ) internal pure returns (bytes memory) {
        return abi.encodeWithSelector(AaveV3DebtTokenAdaptor.flashLoan.selector, loanToken, loanAmount, params);
    }

    // ========================================= Morpho Aave V2 FUNCTIONS =========================================

    function _createBytesDataToLendP2POnMorpoAaveV3(
        ERC20 tokenToLend,
        uint256 amountToLend,
        uint256 maxIterations
    ) internal pure returns (bytes memory) {
        return
            abi.encodeWithSelector(
                MorphoAaveV3ATokenP2PAdaptor.depositToAaveV3Morpho.selector,
                tokenToLend,
                amountToLend,
                maxIterations
            );
    }

    function _createBytesDataToLendCollateralOnMorphoAaveV3(
        ERC20 tokenToLend,
        uint256 amountToLend
    ) internal pure returns (bytes memory) {
        return
            abi.encodeWithSelector(
                MorphoAaveV3ATokenCollateralAdaptor.depositToAaveV3Morpho.selector,
                tokenToLend,
                amountToLend
            );
    }

    function _createBytesDataToWithdrawP2PFromMorphoAaveV3(
        ERC20 tokenToWithdraw,
        uint256 amountToWithdraw,
        uint256 maxIterations
    ) internal pure returns (bytes memory) {
        return
            abi.encodeWithSelector(
                MorphoAaveV3ATokenP2PAdaptor.withdrawFromAaveV3Morpho.selector,
                tokenToWithdraw,
                amountToWithdraw,
                maxIterations
            );
    }

    function _createBytesDataToWithdrawCollateralFromMorphoAaveV3(
        ERC20 tokenToWithdraw,
        uint256 amountToWithdraw
    ) internal pure returns (bytes memory) {
        return
            abi.encodeWithSelector(
                MorphoAaveV3ATokenCollateralAdaptor.withdrawFromAaveV3Morpho.selector,
                tokenToWithdraw,
                amountToWithdraw
            );
    }

    function _createBytesDataToBorrowFromMorphoAaveV3(
        ERC20 debtToken,
        uint256 amountToBorrow,
        uint256 maxIterations
    ) internal pure returns (bytes memory) {
        return
            abi.encodeWithSelector(
                MorphoAaveV3DebtTokenAdaptor.borrowFromAaveV3Morpho.selector,
                debtToken,
                amountToBorrow,
                maxIterations
            );
    }

    function _createBytesDataToRepayToMorphoAaveV3(
        ERC20 tokenToRepay,
        uint256 amountToRepay
    ) internal pure returns (bytes memory) {
        return
            abi.encodeWithSelector(
                MorphoAaveV3DebtTokenAdaptor.repayAaveV3MorphoDebt.selector,
                tokenToRepay,
                amountToRepay
            );
    }

    // ========================================= Balancer FUNCTIONS =========================================

    /**
     * @notice create data for staking using BalancerPoolAdaptor
     */
    function _createBytesDataToStakeBpts(
        address _bpt,
        address _liquidityGauge,
        uint256 _amountIn
    ) public pure returns (bytes memory) {
        return abi.encodeWithSelector(BalancerPoolAdaptor.stakeBPT.selector, _bpt, _liquidityGauge, _amountIn);
    }

    /**
     * @notice create data for staking using BalancerPoolAdaptor
     */
    function _createBytesDataToMakeFlashLoanFromBalancer(
        address[] memory tokens,
        uint256[] memory amounts,
        bytes memory data
    ) public pure returns (bytes memory) {
        return abi.encodeWithSelector(BalancerPoolAdaptor.makeFlashLoan.selector, tokens, amounts, data);
    }

    /**
     * @notice create data for unstaking using BalancerPoolAdaptor
     */
    function _createBytesDataToUnstakeBpts(
        address _bpt,
        address _liquidityGauge,
        uint256 _amountOut
    ) public pure returns (bytes memory) {
        return abi.encodeWithSelector(BalancerPoolAdaptor.unstakeBPT.selector, _bpt, _liquidityGauge, _amountOut);
    }

    function _createBytesDataToClaimBalancerRewards(address _liquidityGauge) public pure returns (bytes memory) {
        return abi.encodeWithSelector(BalancerPoolAdaptor.claimRewards.selector, _liquidityGauge);
    }

    function _createBytesDataToJoinBalancerPool(
        ERC20 targetBpt,
        IVault.SingleSwap[] memory swapsBeforeJoin,
        BalancerPoolAdaptor.SwapData memory swapData,
        uint256 minimumBpt
    ) public pure returns (bytes memory) {
        return
            abi.encodeWithSelector(
                BalancerPoolAdaptor.joinPool.selector,
                targetBpt,
                swapsBeforeJoin,
                swapData,
                minimumBpt
            );
    }

    function _createBytesDataToExitBalancerPool(
        ERC20 targetBpt,
        IVault.SingleSwap[] memory swapsAfterExit,
        BalancerPoolAdaptor.SwapData memory swapData,
        IVault.ExitPoolRequest memory request
    ) public pure returns (bytes memory) {
        return
            abi.encodeWithSelector(BalancerPoolAdaptor.exitPool.selector, targetBpt, swapsAfterExit, swapData, request);
    }

    // ========================================= Compound V2 FUNCTIONS =========================================

    function _createBytesDataToLendOnComnpoundV2(
        CErc20 market,
        uint256 amountToLend
    ) internal pure returns (bytes memory) {
        return abi.encodeWithSelector(CTokenAdaptor.depositToCompound.selector, market, amountToLend);
    }

    function _createBytesDataToWithdrawFromCompoundV2(
        CErc20 market,
        uint256 amountToWithdraw
    ) internal pure returns (bytes memory) {
        return abi.encodeWithSelector(CTokenAdaptor.withdrawFromCompound.selector, market, amountToWithdraw);
    }

    // ========================================= Fees And Reserves FUNCTIONS =========================================

    // Make sure that if a strategists makes a huge deposit before calling log fees, it doesn't affect fee pay out
    function _createBytesDataToSetupFeesAndReserves(
        uint32 targetAPR,
        uint32 performanceFee
    ) internal pure returns (bytes memory) {
        return abi.encodeWithSelector(FeesAndReservesAdaptor.setupMetaData.selector, targetAPR, performanceFee);
    }

    function _createBytesDataToChangeUpkeepFrequency(uint64 newFrequency) internal pure returns (bytes memory) {
        return abi.encodeWithSelector(FeesAndReservesAdaptor.changeUpkeepFrequency.selector, newFrequency);
    }

    function _createBytesDataToChangeUpkeepMaxGas(uint64 newMaxGas) internal pure returns (bytes memory) {
        return abi.encodeWithSelector(FeesAndReservesAdaptor.changeUpkeepMaxGas.selector, newMaxGas);
    }

    function _createBytesDataToAddToReserves(uint256 amount) internal pure returns (bytes memory) {
        return abi.encodeWithSelector(FeesAndReservesAdaptor.addAssetsToReserves.selector, amount);
    }

    function _createBytesDataToWithdrawFromReserves(uint256 amount) internal pure returns (bytes memory) {
        return abi.encodeWithSelector(FeesAndReservesAdaptor.withdrawAssetsFromReserves.selector, amount);
    }

    function _createBytesDataToPrepareFees(uint256 amount) internal pure returns (bytes memory) {
        return abi.encodeWithSelector(FeesAndReservesAdaptor.prepareFees.selector, amount);
    }

    function _createBytesDataToUpdateManagementFee(uint32 newFee) internal pure returns (bytes memory) {
        return abi.encodeWithSelector(FeesAndReservesAdaptor.updateManagementFee.selector, newFee);
    }

    // ========================================= FraxLend FUNCTIONS =========================================

    function _createBytesDataToLendOnFraxLend(
        address fToken,
        uint256 amountToDeposit
    ) internal pure returns (bytes memory) {
        return abi.encodeWithSelector(FTokenAdaptor.lendFrax.selector, fToken, amountToDeposit);
    }

    function _createBytesDataToRedeemFromFraxLend(
        address fToken,
        uint256 amountToRedeem
    ) internal pure returns (bytes memory) {
        return abi.encodeWithSelector(FTokenAdaptor.redeemFraxShare.selector, fToken, amountToRedeem);
    }

    function _createBytesDataToWithdrawFromFraxLend(
        address fToken,
        uint256 amountToWithdraw
    ) internal pure returns (bytes memory) {
        return abi.encodeWithSelector(FTokenAdaptor.withdrawFrax.selector, fToken, amountToWithdraw);
    }

    function _createBytesDataToCallAddInterestOnFraxLend(address fToken) internal pure returns (bytes memory) {
        return abi.encodeWithSelector(FTokenAdaptor.callAddInterest.selector, fToken);
    }

    // ========================================= Sommelier FUNCTIONS =========================================

    function _createBytesDataToDepositToCellar(address cellar, uint256 assets) internal pure returns (bytes memory) {
        return abi.encodeWithSelector(CellarAdaptor.depositToCellar.selector, cellar, assets);
    }

    function _createBytesDataToDepositToLegacyCellar(
        address cellar,
        uint256 assets,
        address oracle
    ) internal pure returns (bytes memory) {
        return abi.encodeWithSelector(LegacyCellarAdaptor.depositToCellar.selector, cellar, assets, oracle);
    }

    function _createBytesDataToWithdrawFromLegacyCellar(
        address cellar,
        uint256 assets,
        address oracle
    ) internal pure returns (bytes memory) {
        return abi.encodeWithSelector(LegacyCellarAdaptor.withdrawFromCellar.selector, cellar, assets, oracle);
    }

<<<<<<< HEAD
    // ========================================= FraxLendV2 COLLATERAL FUNCTIONS =========================================

    function _createBytesDataToAddCollateralWithFraxlendV2(
        address _fraxlendPair,
        uint256 _collateralToDeposit
    ) internal pure returns (bytes memory) {
        return
            abi.encodeWithSelector(
                CollateralFTokenAdaptorV2.addCollateral.selector,
                _fraxlendPair,
                _collateralToDeposit
            );
    }

    // ========================================= FraxLendV2 DEBT FUNCTIONS =========================================

    // TODO: calculate the HF and determine how much can be withdrawn before we get to a certain point
    function _createBytesDataToBorrowWithFraxlendV2(
        address _fraxlendPair,
        uint256 _amountToBorrow
    ) internal pure returns (bytes memory) {
        return abi.encodeWithSelector(DebtFTokenAdaptorV2.borrowFromFraxlend.selector, _fraxlendPair, _amountToBorrow);
    }

    // TODO: calculate the HF and determine how much can be withdrawn before we get to a certain point
    function _createBytesDataToRepayWithFraxlendV2(
        IFToken _fraxlendPair,
        uint256 _debtTokenRepayAmount
    ) internal pure returns (bytes memory) {
        return
            abi.encodeWithSelector(
                DebtFTokenAdaptorV2.repayFraxlendDebt.selector,
                _fraxlendPair,
                _debtTokenRepayAmount
            );
    }

    function _createBytesDataToRemoveCollateralWithFraxlendV2(
        uint256 _collateralAmount,
        IFToken _fraxlendPair
    ) internal pure returns (bytes memory) {
        return
            abi.encodeWithSelector(
                CollateralFTokenAdaptorV2.removeCollateral.selector,
                _collateralAmount,
                _fraxlendPair
            );
    }

    function _createBytesDataToAddInterestWithFraxlendV2(IFToken fraxlendPair) internal pure returns (bytes memory) {
        return abi.encodeWithSelector(DebtFTokenAdaptorV2.callAddInterest.selector, fraxlendPair);
    }

    // ========================================= FraxLendV1 COLLATERAL FUNCTIONS =========================================

    function _createBytesDataToAddCollateralWithFraxlendV1(
        address _fraxlendPair,
        uint256 _collateralToDeposit
    ) internal pure returns (bytes memory) {
        return
            abi.encodeWithSelector(
                CollateralFTokenAdaptorV2.addCollateral.selector,
                _fraxlendPair,
                _collateralToDeposit
            );
    }

    // ========================================= FraxLendV1 DEBT FUNCTIONS =========================================

    // TODO: calculate the HF and determine how much can be withdrawn before we get to a certain point
    function _createBytesDataToBorrowWithFraxlendV1(
        address _fraxlendPair,
        uint256 _amountToBorrow
    ) internal pure returns (bytes memory) {
        return abi.encodeWithSelector(DebtFTokenAdaptorV2.borrowFromFraxlend.selector, _fraxlendPair, _amountToBorrow);
    }

    // TODO: calculate the HF and determine how much can be withdrawn before we get to a certain point
    function _createBytesDataToRepayWithFraxlendV1(
        IFToken _fraxlendPair,
        uint256 _debtTokenRepayAmount
    ) internal pure returns (bytes memory) {
        return
            abi.encodeWithSelector(
                DebtFTokenAdaptorV2.repayFraxlendDebt.selector,
                _fraxlendPair,
                _debtTokenRepayAmount
            );
    }

    function _createBytesDataToRemoveCollateralWithFraxlendV1(
        uint256 _collateralAmount,
        IFToken _fraxlendPair
    ) internal pure returns (bytes memory) {
        return
            abi.encodeWithSelector(
                CollateralFTokenAdaptorV2.removeCollateral.selector,
                _collateralAmount,
                _fraxlendPair
            );
    }

    function _createBytesDataToAddInterestWithFraxlendV1(IFToken fraxlendPair) internal pure returns (bytes memory) {
        return abi.encodeWithSelector(DebtFTokenAdaptorV2.callAddInterest.selector, fraxlendPair);
=======
    // ========================================= Maker FUNCTIONS =========================================

    function _createBytesDataToJoinDsr(uint256 assets) internal pure returns (bytes memory) {
        return abi.encodeWithSelector(DSRAdaptor.join.selector, assets);
    }

    function _createBytesDataToExitDsr(uint256 assets) internal pure returns (bytes memory) {
        return abi.encodeWithSelector(DSRAdaptor.exit.selector, assets);
    }

    function _createBytesDataToDrip() internal pure returns (bytes memory) {
        return abi.encodeWithSelector(DSRAdaptor.drip.selector);
>>>>>>> fdc061cd
    }
}<|MERGE_RESOLUTION|>--- conflicted
+++ resolved
@@ -448,7 +448,6 @@
         return abi.encodeWithSelector(LegacyCellarAdaptor.withdrawFromCellar.selector, cellar, assets, oracle);
     }
 
-<<<<<<< HEAD
     // ========================================= FraxLendV2 COLLATERAL FUNCTIONS =========================================
 
     function _createBytesDataToAddCollateralWithFraxlendV2(
@@ -463,9 +462,20 @@
             );
     }
 
+    function _createBytesDataToRemoveCollateralWithFraxlendV2(
+        uint256 _collateralAmount,
+        IFToken _fraxlendPair
+    ) internal pure returns (bytes memory) {
+        return
+            abi.encodeWithSelector(
+                CollateralFTokenAdaptorV2.removeCollateral.selector,
+                _collateralAmount,
+                _fraxlendPair
+            );
+    }
+
     // ========================================= FraxLendV2 DEBT FUNCTIONS =========================================
 
-    // TODO: calculate the HF and determine how much can be withdrawn before we get to a certain point
     function _createBytesDataToBorrowWithFraxlendV2(
         address _fraxlendPair,
         uint256 _amountToBorrow
@@ -473,7 +483,6 @@
         return abi.encodeWithSelector(DebtFTokenAdaptorV2.borrowFromFraxlend.selector, _fraxlendPair, _amountToBorrow);
     }
 
-    // TODO: calculate the HF and determine how much can be withdrawn before we get to a certain point
     function _createBytesDataToRepayWithFraxlendV2(
         IFToken _fraxlendPair,
         uint256 _debtTokenRepayAmount
@@ -486,7 +495,25 @@
             );
     }
 
-    function _createBytesDataToRemoveCollateralWithFraxlendV2(
+    function _createBytesDataToAddInterestWithFraxlendV2(IFToken fraxlendPair) internal pure returns (bytes memory) {
+        return abi.encodeWithSelector(DebtFTokenAdaptorV2.callAddInterest.selector, fraxlendPair);
+    }
+
+    // ========================================= FraxLendV1 COLLATERAL FUNCTIONS =========================================
+
+    function _createBytesDataToAddCollateralWithFraxlendV1(
+        address _fraxlendPair,
+        uint256 _collateralToDeposit
+    ) internal pure returns (bytes memory) {
+        return
+            abi.encodeWithSelector(
+                CollateralFTokenAdaptorV2.addCollateral.selector,
+                _fraxlendPair,
+                _collateralToDeposit
+            );
+    }
+
+    function _createBytesDataToRemoveCollateralWithFraxlendV1(
         uint256 _collateralAmount,
         IFToken _fraxlendPair
     ) internal pure returns (bytes memory) {
@@ -498,27 +525,8 @@
             );
     }
 
-    function _createBytesDataToAddInterestWithFraxlendV2(IFToken fraxlendPair) internal pure returns (bytes memory) {
-        return abi.encodeWithSelector(DebtFTokenAdaptorV2.callAddInterest.selector, fraxlendPair);
-    }
-
-    // ========================================= FraxLendV1 COLLATERAL FUNCTIONS =========================================
-
-    function _createBytesDataToAddCollateralWithFraxlendV1(
-        address _fraxlendPair,
-        uint256 _collateralToDeposit
-    ) internal pure returns (bytes memory) {
-        return
-            abi.encodeWithSelector(
-                CollateralFTokenAdaptorV2.addCollateral.selector,
-                _fraxlendPair,
-                _collateralToDeposit
-            );
-    }
-
     // ========================================= FraxLendV1 DEBT FUNCTIONS =========================================
 
-    // TODO: calculate the HF and determine how much can be withdrawn before we get to a certain point
     function _createBytesDataToBorrowWithFraxlendV1(
         address _fraxlendPair,
         uint256 _amountToBorrow
@@ -526,7 +534,6 @@
         return abi.encodeWithSelector(DebtFTokenAdaptorV2.borrowFromFraxlend.selector, _fraxlendPair, _amountToBorrow);
     }
 
-    // TODO: calculate the HF and determine how much can be withdrawn before we get to a certain point
     function _createBytesDataToRepayWithFraxlendV1(
         IFToken _fraxlendPair,
         uint256 _debtTokenRepayAmount
@@ -539,21 +546,9 @@
             );
     }
 
-    function _createBytesDataToRemoveCollateralWithFraxlendV1(
-        uint256 _collateralAmount,
-        IFToken _fraxlendPair
-    ) internal pure returns (bytes memory) {
-        return
-            abi.encodeWithSelector(
-                CollateralFTokenAdaptorV2.removeCollateral.selector,
-                _collateralAmount,
-                _fraxlendPair
-            );
-    }
-
     function _createBytesDataToAddInterestWithFraxlendV1(IFToken fraxlendPair) internal pure returns (bytes memory) {
         return abi.encodeWithSelector(DebtFTokenAdaptorV2.callAddInterest.selector, fraxlendPair);
-=======
+
     // ========================================= Maker FUNCTIONS =========================================
 
     function _createBytesDataToJoinDsr(uint256 assets) internal pure returns (bytes memory) {
@@ -566,6 +561,5 @@
 
     function _createBytesDataToDrip() internal pure returns (bytes memory) {
         return abi.encodeWithSelector(DSRAdaptor.drip.selector);
->>>>>>> fdc061cd
     }
 }