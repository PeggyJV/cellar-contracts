--- conflicted
+++ resolved
@@ -57,18 +57,15 @@
 
 import { DebtFTokenAdaptorV1 } from "src/modules/adaptors/Frax/DebtFTokenAdaptorV1.sol";
 
-<<<<<<< HEAD
 import { MorphoBlueDebtAdaptor } from "src/modules/adaptors/Morpho/MorphoBlue/MorphoBlueDebtAdaptor.sol";
 import { MorphoBlueHelperLogic } from "src/modules/adaptors/Morpho/MorphoBlue/MorphoBlueHelperLogic.sol";
 import { MorphoBlueCollateralAdaptor } from "src/modules/adaptors/Morpho/MorphoBlue/MorphoBlueCollateralAdaptor.sol";
 import { MorphoBlueSupplyAdaptor } from "src/modules/adaptors/Morpho/MorphoBlue/MorphoBlueSupplyAdaptor.sol";
 // import { MorphoBlueSupplyAdaptor2 } from "src/modules/adaptors/Morpho/MorphoBlue/MorphoBlueSupplyAdaptor2.sol";
 import { Id, MarketParams, Market } from "src/interfaces/external/Morpho/MorphoBlue/interfaces/IMorpho.sol";
-=======
 import { ConvexCurveAdaptor } from "src/modules/adaptors/Convex/ConvexCurveAdaptor.sol";
 
 import { CurvePool } from "src/interfaces/external/Curve/CurvePool.sol";
->>>>>>> 0ee446e6
 
 contract AdaptorHelperFunctions {
     // ========================================= General FUNCTIONS =========================================
@@ -332,17 +329,21 @@
         MarketParams memory _market,
         uint256 _collateralToDeposit
     ) internal pure returns (bytes memory) {
-        return abi.encodeWithSelector(MorphoBlueCollateralAdaptor.addCollateral.selector, _market, _collateralToDeposit);
+        return
+            abi.encodeWithSelector(MorphoBlueCollateralAdaptor.addCollateral.selector, _market, _collateralToDeposit);
     }
 
     function _createBytesDataToRemoveCollateralToMorphoBlue(
         MarketParams memory _market,
         uint256 _collateralAmount
     ) internal pure returns (bytes memory) {
-        return abi.encodeWithSelector(MorphoBlueCollateralAdaptor.removeCollateral.selector, _market, _collateralAmount);
-    }
-
-    function _createBytesDataToAccrueInterestToMorphoBlue(MarketParams memory _market) internal pure returns (bytes memory) {
+        return
+            abi.encodeWithSelector(MorphoBlueCollateralAdaptor.removeCollateral.selector, _market, _collateralAmount);
+    }
+
+    function _createBytesDataToAccrueInterestToMorphoBlue(
+        MarketParams memory _market
+    ) internal pure returns (bytes memory) {
         return abi.encodeWithSelector(MorphoBlueCollateralAdaptor.accrueInterest.selector, _market);
     }
 
@@ -359,7 +360,8 @@
         MarketParams memory _market,
         uint256 _debtTokenRepayAmount
     ) internal pure returns (bytes memory) {
-        return abi.encodeWithSelector(MorphoBlueDebtAdaptor.repayMorphoBlueDebt.selector, _market, _debtTokenRepayAmount);
+        return
+            abi.encodeWithSelector(MorphoBlueDebtAdaptor.repayMorphoBlueDebt.selector, _market, _debtTokenRepayAmount);
     }
 
     // ========================================= Balancer FUNCTIONS =========================================
